"""Test Agent creation and execution basic functionality."""

import hashlib
import json
import os
<<<<<<< HEAD
import sys
=======
import tempfile
>>>>>>> 371f19f3
from concurrent.futures import Future
from unittest import mock
from unittest.mock import MagicMock, Mock, patch

import pydantic_core
import pytest

from crewai.agent import Agent
from crewai.agents import CacheHandler
from crewai.agents.crew_agent_executor import CrewAgentExecutor
from crewai.crew import Crew
from crewai.crews.crew_output import CrewOutput
from crewai.knowledge.source.string_knowledge_source import StringKnowledgeSource
from crewai.llm import LLM
from crewai.memory.contextual.contextual_memory import ContextualMemory
from crewai.memory.long_term.long_term_memory import LongTermMemory
from crewai.memory.short_term.short_term_memory import ShortTermMemory
from crewai.process import Process
from crewai.task import Task
from crewai.tasks.conditional_task import ConditionalTask
from crewai.tasks.output_format import OutputFormat
from crewai.tasks.task_output import TaskOutput
from crewai.types.usage_metrics import UsageMetrics
from crewai.utilities import Logger
from crewai.utilities.events import (
    CrewTrainCompletedEvent,
    CrewTrainStartedEvent,
    crewai_event_bus,
)
from crewai.utilities.events.crew_events import (
    CrewTestCompletedEvent,
    CrewTestStartedEvent,
)
from crewai.utilities.events.event_listener import EventListener
from crewai.utilities.rpm_controller import RPMController
from crewai.utilities.task_output_storage_handler import TaskOutputStorageHandler

ceo = Agent(
    role="CEO",
    goal="Make sure the writers in your company produce amazing content.",
    backstory="You're an long time CEO of a content creation agency with a Senior Writer on the team. You're now working on a new project and want to make sure the content produced is amazing.",
    allow_delegation=True,
)

researcher = Agent(
    role="Researcher",
    goal="Make the best research and analysis on content about AI and AI agents",
    backstory="You're an expert researcher, specialized in technology, software engineering, AI and startups. You work as a freelancer and is now working on doing research and analysis for a new customer.",
    allow_delegation=False,
)

writer = Agent(
    role="Senior Writer",
    goal="Write the best content about AI and AI agents.",
    backstory="You're a senior writer, specialized in technology, software engineering, AI and startups. You work as a freelancer and are now working on writing content for a new customer.",
    allow_delegation=False,
)


def test_crew_with_only_conditional_tasks_raises_error():
    """Test that creating a crew with only conditional tasks raises an error."""

    def condition_func(task_output: TaskOutput) -> bool:
        return True

    conditional1 = ConditionalTask(
        description="Conditional task 1",
        expected_output="Output 1",
        agent=researcher,
        condition=condition_func,
    )
    conditional2 = ConditionalTask(
        description="Conditional task 2",
        expected_output="Output 2",
        agent=researcher,
        condition=condition_func,
    )
    conditional3 = ConditionalTask(
        description="Conditional task 3",
        expected_output="Output 3",
        agent=researcher,
        condition=condition_func,
    )

    with pytest.raises(
        pydantic_core._pydantic_core.ValidationError,
        match="Crew must include at least one non-conditional task",
    ):
        Crew(
            agents=[researcher],
            tasks=[conditional1, conditional2, conditional3],
        )


def test_crew_config_conditional_requirement():
    with pytest.raises(ValueError):
        Crew(process=Process.sequential)

    config = json.dumps(
        {
            "agents": [
                {
                    "role": "Senior Researcher",
                    "goal": "Make the best research and analysis on content about AI and AI agents",
                    "backstory": "You're an expert researcher, specialized in technology, software engineering, AI and startups. You work as a freelancer and is now working on doing research and analysis for a new customer.",
                },
                {
                    "role": "Senior Writer",
                    "goal": "Write the best content about AI and AI agents.",
                    "backstory": "You're a senior writer, specialized in technology, software engineering, AI and startups. You work as a freelancer and are now working on writing content for a new customer.",
                },
            ],
            "tasks": [
                {
                    "description": "Give me a list of 5 interesting ideas to explore for na article, what makes them unique and interesting.",
                    "expected_output": "Bullet point list of 5 important events.",
                    "agent": "Senior Researcher",
                },
                {
                    "description": "Write a 1 amazing paragraph highlight for each idea that showcases how good an article about this topic could be, check references if necessary or search for more content but make sure it's unique, interesting and well written. Return the list of ideas with their paragraph and your notes.",
                    "expected_output": "A 4 paragraph article about AI.",
                    "agent": "Senior Writer",
                },
            ],
        }
    )
    parsed_config = json.loads(config)

    try:
        crew = Crew(process=Process.sequential, config=config)
    except ValueError:
        pytest.fail("Unexpected ValidationError raised")

    assert [agent.role for agent in crew.agents] == [
        agent["role"] for agent in parsed_config["agents"]
    ]
    assert [task.description for task in crew.tasks] == [
        task["description"] for task in parsed_config["tasks"]
    ]


def test_async_task_cannot_include_sequential_async_tasks_in_context():
    task1 = Task(
        description="Task 1",
        async_execution=True,
        expected_output="output",
        agent=researcher,
    )
    task2 = Task(
        description="Task 2",
        async_execution=True,
        expected_output="output",
        agent=researcher,
        context=[task1],
    )
    task3 = Task(
        description="Task 3",
        async_execution=True,
        expected_output="output",
        agent=researcher,
        context=[task2],
    )
    task4 = Task(
        description="Task 4",
        expected_output="output",
        agent=writer,
    )
    task5 = Task(
        description="Task 5",
        async_execution=True,
        expected_output="output",
        agent=researcher,
        context=[task4],
    )

    # This should raise an error because task2 is async and has task1 in its context without a sync task in between
    with pytest.raises(
        ValueError,
        match="Task 'Task 2' is asynchronous and cannot include other sequential asynchronous tasks in its context.",
    ):
        Crew(tasks=[task1, task2, task3, task4, task5], agents=[researcher, writer])

    # This should not raise an error because task5 has a sync task (task4) in its context
    try:
        Crew(tasks=[task1, task4, task5], agents=[researcher, writer])
    except ValueError:
        pytest.fail("Unexpected ValidationError raised")


def test_context_no_future_tasks():
    task2 = Task(
        description="Task 2",
        expected_output="output",
        agent=researcher,
    )
    task3 = Task(
        description="Task 3",
        expected_output="output",
        agent=researcher,
        context=[task2],
    )
    task4 = Task(
        description="Task 4",
        expected_output="output",
        agent=researcher,
    )
    task1 = Task(
        description="Task 1",
        expected_output="output",
        agent=researcher,
        context=[task4],
    )

    # This should raise an error because task1 has a context dependency on a future task (task4)
    with pytest.raises(
        ValueError,
        match="Task 'Task 1' has a context dependency on a future task 'Task 4', which is not allowed.",
    ):
        Crew(tasks=[task1, task2, task3, task4], agents=[researcher, writer])


def test_crew_config_with_wrong_keys():
    no_tasks_config = json.dumps(
        {
            "agents": [
                {
                    "role": "Senior Researcher",
                    "goal": "Make the best research and analysis on content about AI and AI agents",
                    "backstory": "You're an expert researcher, specialized in technology, software engineering, AI and startups. You work as a freelancer and is now working on doing research and analysis for a new customer.",
                }
            ]
        }
    )

    no_agents_config = json.dumps(
        {
            "tasks": [
                {
                    "description": "Give me a list of 5 interesting ideas to explore for na article, what makes them unique and interesting.",
                    "agent": "Senior Researcher",
                }
            ]
        }
    )
    with pytest.raises(ValueError):
        Crew(process=Process.sequential, config='{"wrong_key": "wrong_value"}')
    with pytest.raises(ValueError):
        Crew(process=Process.sequential, config=no_tasks_config)
    with pytest.raises(ValueError):
        Crew(process=Process.sequential, config=no_agents_config)


@pytest.mark.vcr(filter_headers=["authorization"])
def test_crew_creation():
    tasks = [
        Task(
            description="Give me a list of 5 interesting ideas to explore for na article, what makes them unique and interesting.",
            expected_output="Bullet point list of 5 important events.",
            agent=researcher,
        ),
        Task(
            description="Write a 1 amazing paragraph highlight for each idea that showcases how good an article about this topic could be. Return the list of ideas with their paragraph and your notes.",
            expected_output="A 4 paragraph article about AI.",
            agent=writer,
        ),
    ]

    crew = Crew(
        agents=[researcher, writer],
        process=Process.sequential,
        tasks=tasks,
    )

    result = crew.kickoff()

    expected_string_output = "**The Rise of Generalist AI Agents:**\nImagine a future where AI agents are no longer confined to specific tasks like data analytics or speech recognition. The evolution from specialized AI tools to versatile generalist AI agents is comparable to the leap from feature phones to smartphones. This shift heralds significant transformations across diverse industries, from healthcare and finance to customer service. It also raises fascinating ethical considerations around the deployment and control of such powerful technologies. Moreover, this transformation could democratize AI, making sophisticated tools accessible to non-experts and small businesses, thus leveling the playing field in many sectors.\n\n**Ethical Implications of AI in Surveillance:**\nThe advent of advanced AI has significantly boosted surveillance capabilities, presenting a double-edged sword. On one hand, enhanced surveillance can improve public safety and combat crime more effectively. On the other, it raises substantial ethical concerns about privacy invasion and the potential for misuse by authoritarian regimes. Balancing security with privacy is a delicate task, requiring robust legal frameworks and transparent policies. Real-world case studies, from smart city deployments to airport security systems, illustrate both the benefits and the risks of AI-enhanced surveillance, highlighting the need for ethical vigilance and public discourse.\n\n**AI in Creative Industries:**\nAI is breaking new ground in creative fields, transforming how art, music, and content are produced. Far from being mere tools, AI systems are emerging as collaborators, helping artists push the boundaries of creative expression. Noteworthy are AI-generated works that have captured public imagination, like paintings auctioned at prestigious houses or music albums composed by algorithms. The future holds exciting possibilities, as AI may enable novel art forms and interactive experiences previously unimaginable, fostering a symbiotic relationship between human creativity and machine intelligence.\n\n**The Impact of Quantum Computing on AI Development:**\nQuantum computing promises to be a game-changer for AI, offering unprecedented computational power to tackle complex problems. This revolution could significantly enhance AI algorithms, enabling faster and more efficient training and execution. The potential applications are vast, from optimizing supply chains to solving intricate scientific problems and advancing natural language processing. Looking ahead, quantum-enhanced AI might unlock new frontiers, such as real-time data analysis at scales previously thought impossible, pushing the limits of what we can achieve with AI technology.\n\n**AI and Mental Health:**\nThe integration of AI into mental health care is transforming diagnosis and therapy, offering new hope for those in need. AI-driven tools have shown promise in accurately diagnosing conditions and providing personalized treatment plans through data analysis and pattern recognition. Case studies highlight successful interventions where AI has aided mental health professionals, enhancing the effectiveness of traditional therapies. However, this advancement brings ethical concerns, particularly around data privacy and the transparency of AI decision-making processes. As AI continues to evolve, it could play an even more significant role in mental health care, providing early interventions and support on a scale previously unattainable."

    assert str(result) == expected_string_output
    assert result.raw == expected_string_output
    assert isinstance(result, CrewOutput)
    assert len(result.tasks_output) == len(tasks)
    assert result.raw == expected_string_output


@pytest.mark.vcr(filter_headers=["authorization"])
def test_sync_task_execution():
    from unittest.mock import patch

    tasks = [
        Task(
            description="Give me a list of 5 interesting ideas to explore for an article, what makes them unique and interesting.",
            expected_output="Bullet point list of 5 important events.",
            agent=researcher,
        ),
        Task(
            description="Write an amazing paragraph highlight for each idea that showcases how good an article about this topic could be. Return the list of ideas with their paragraph and your notes.",
            expected_output="A 4 paragraph article about AI.",
            agent=writer,
        ),
    ]

    crew = Crew(
        agents=[researcher, writer],
        process=Process.sequential,
        tasks=tasks,
    )

    mock_task_output = TaskOutput(
        description="Mock description", raw="mocked output", agent="mocked agent"
    )

    # Because we are mocking execute_sync, we never hit the underlying _execute_core
    # which sets the output attribute of the task
    for task in tasks:
        task.output = mock_task_output

    with patch.object(
        Task, "execute_sync", return_value=mock_task_output
    ) as mock_execute_sync:
        crew.kickoff()

        # Assert that execute_sync was called for each task
        assert mock_execute_sync.call_count == len(tasks)


@pytest.mark.vcr(filter_headers=["authorization"])
def test_hierarchical_process():
    task = Task(
        description="Come up with a list of 5 interesting ideas to explore for an article, then write one amazing paragraph highlight for each idea that showcases how good an article about this topic could be. Return the list of ideas with their paragraph and your notes.",
        expected_output="5 bullet points with a paragraph for each idea.",
    )

    crew = Crew(
        agents=[researcher, writer],
        process=Process.hierarchical,
        manager_llm="gpt-4o",
        tasks=[task],
    )

    result = crew.kickoff()

    assert (
        result.raw
        == "**1. The Rise of Autonomous AI Agents in Daily Life**  \nAs artificial intelligence technology progresses, the integration of autonomous AI agents into everyday life becomes increasingly prominent. These agents, capable of making decisions without human intervention, are reshaping industries from healthcare to finance. Exploring case studies where autonomous AI has successfully decreased operational costs or improved efficiency can reveal not only the benefits but also the ethical implications of delegating decision-making to machines. This topic offers an exciting opportunity to dive into the AI landscape, showcasing current developments such as AI assistants and autonomous vehicles.\n\n**2. Ethical Implications of Generative AI in Creative Industries**  \nThe surge of generative AI tools in creative fields, such as art, music, and writing, has sparked a heated debate about authorship and originality. This article could investigate how these tools are being used by artists and creators, examining both the potential for innovation and the risk of devaluing traditional art forms. Highlighting perspectives from creators, legal experts, and ethicists could provide a comprehensive overview of the challenges faced, including copyright concerns and the emotional impact on human artists. This discussion is vital as the creative landscape evolves alongside technological advancements, making it ripe for exploration.\n\n**3. AI in Climate Change Mitigation: Current Solutions and Future Potential**  \nAs the world grapples with climate change, AI technology is increasingly being harnessed to develop innovative solutions for sustainability. From predictive analytics that optimize energy consumption to machine learning algorithms that improve carbon capture methods, AI's potential in environmental science is vast. This topic invites an exploration of existing AI applications in climate initiatives, with a focus on groundbreaking research and initiatives aimed at reducing humanity's carbon footprint. Highlighting successful projects and technology partnerships can illustrate the positive impact AI can have on global climate efforts, inspiring further exploration and investment in this area.\n\n**4. The Future of Work: How AI is Reshaping Employment Landscapes**  \nThe discussions around AI's impact on the workforce are both urgent and complex, as advances in automation and machine learning continue to transform the job market. This article could delve into the current trends of AI-driven job displacement alongside opportunities for upskilling and the creation of new job roles. By examining case studies of companies that integrate AI effectively and the resulting workforce adaptations, readers can gain valuable insights into preparing for a future where humans and AI collaborate. This exploration highlights the importance of policies that promote workforce resilience in the face of change.\n\n**5. Decentralized AI: Exploring the Role of Blockchain in AI Development**  \nAs blockchain technology sweeps through various sectors, its application in AI development presents a fascinating topic worth examining. Decentralized AI could address issues of data privacy, security, and democratization in AI models by allowing users to retain ownership of data while benefiting from AI's capabilities. This article could analyze how decentralized networks are disrupting traditional AI development models, featuring innovative projects that harness the synergy between blockchain and AI. Highlighting potential pitfalls and the future landscape of decentralized AI could stimulate discussion among technologists, entrepreneurs, and policymakers alike.\n\nThese topics not only reflect current trends but also probe deeper into ethical and practical considerations, making them timely and relevant for contemporary audiences."
    )


def test_manager_llm_requirement_for_hierarchical_process():
    task = Task(
        description="Come up with a list of 5 interesting ideas to explore for an article, then write one amazing paragraph highlight for each idea that showcases how good an article about this topic could be. Return the list of ideas with their paragraph and your notes.",
        expected_output="5 bullet points with a paragraph for each idea.",
    )

    with pytest.raises(pydantic_core._pydantic_core.ValidationError):
        Crew(
            agents=[researcher, writer],
            process=Process.hierarchical,
            tasks=[task],
        )


@pytest.mark.vcr(filter_headers=["authorization"])
def test_manager_agent_delegating_to_assigned_task_agent():
    """
    Test that the manager agent delegates to the assigned task agent.
    """
    task = Task(
        description="Come up with a list of 5 interesting ideas to explore for an article, then write one amazing paragraph highlight for each idea that showcases how good an article about this topic could be. Return the list of ideas with their paragraph and your notes.",
        expected_output="5 bullet points with a paragraph for each idea.",
        agent=researcher,
    )

    crew = Crew(
        agents=[researcher, writer],
        process=Process.hierarchical,
        manager_llm="gpt-4o",
        tasks=[task],
    )

    mock_task_output = TaskOutput(
        description="Mock description", raw="mocked output", agent="mocked agent"
    )

    # Because we are mocking execute_sync, we never hit the underlying _execute_core
    # which sets the output attribute of the task
    task.output = mock_task_output

    with patch.object(
        Task, "execute_sync", return_value=mock_task_output
    ) as mock_execute_sync:
        crew.kickoff()

        # Verify execute_sync was called once
        mock_execute_sync.assert_called_once()

        # Get the tools argument from the call
        _, kwargs = mock_execute_sync.call_args
        tools = kwargs["tools"]

        # Verify the delegation tools were passed correctly
        assert len(tools) == 2
        assert any(
            "Delegate a specific task to one of the following coworkers: Researcher"
            in tool.description
            for tool in tools
        )
        assert any(
            "Ask a specific question to one of the following coworkers: Researcher"
            in tool.description
            for tool in tools
        )


@pytest.mark.vcr(filter_headers=["authorization"])
def test_manager_agent_delegating_to_all_agents():
    """
    Test that the manager agent delegates to all agents when none are specified.
    """
    task = Task(
        description="Come up with a list of 5 interesting ideas to explore for an article, then write one amazing paragraph highlight for each idea that showcases how good an article about this topic could be. Return the list of ideas with their paragraph and your notes.",
        expected_output="5 bullet points with a paragraph for each idea.",
    )

    crew = Crew(
        agents=[researcher, writer],
        process=Process.hierarchical,
        manager_llm="gpt-4o",
        tasks=[task],
    )

    crew.kickoff()

    assert crew.manager_agent is not None
    assert crew.manager_agent.tools is not None

    assert len(crew.manager_agent.tools) == 2
    assert (
        "Delegate a specific task to one of the following coworkers: Researcher, Senior Writer\n"
        in crew.manager_agent.tools[0].description
    )
    assert (
        "Ask a specific question to one of the following coworkers: Researcher, Senior Writer\n"
        in crew.manager_agent.tools[1].description
    )


@pytest.mark.vcr(filter_headers=["authorization"])
def test_manager_agent_delegates_with_varied_role_cases():
    """
    Test that the manager agent can delegate to agents regardless of case or whitespace variations in role names.
    This test verifies the fix for issue #1503 where role matching was too strict.
    """
    # Create agents with varied case and whitespace in roles
    researcher_spaced = Agent(
        role=" Researcher ",  # Extra spaces
        goal="Research with spaces in role",
        backstory="A researcher with spaces in role name",
        allow_delegation=False,
    )

    writer_caps = Agent(
        role="SENIOR WRITER",  # All caps
        goal="Write with caps in role",
        backstory="A writer with caps in role name",
        allow_delegation=False,
    )

    task = Task(
        description="Research and write about AI. The researcher should do the research, and the writer should write it up.",
        expected_output="A well-researched article about AI.",
        agent=researcher_spaced,  # Assign to researcher with spaces
    )

    crew = Crew(
        agents=[researcher_spaced, writer_caps],
        process=Process.hierarchical,
        manager_llm="gpt-4o",
        tasks=[task],
    )

    mock_task_output = TaskOutput(
        description="Mock description", raw="mocked output", agent="mocked agent"
    )
    task.output = mock_task_output

    with patch.object(
        Task, "execute_sync", return_value=mock_task_output
    ) as mock_execute_sync:
        crew.kickoff()

        # Verify execute_sync was called once
        mock_execute_sync.assert_called_once()

        # Get the tools argument from the call
        _, kwargs = mock_execute_sync.call_args
        tools = kwargs["tools"]

        # Verify the delegation tools were passed correctly and can handle case/whitespace variations
        assert len(tools) == 2

        # Check delegation tool descriptions (should work despite case/whitespace differences)
        delegation_tool = tools[0]
        question_tool = tools[1]

        assert (
            "Delegate a specific task to one of the following coworkers:"
            in delegation_tool.description
        )
        assert (
            " Researcher " in delegation_tool.description
            or "SENIOR WRITER" in delegation_tool.description
        )

        assert (
            "Ask a specific question to one of the following coworkers:"
            in question_tool.description
        )
        assert (
            " Researcher " in question_tool.description
            or "SENIOR WRITER" in question_tool.description
        )


@pytest.mark.vcr(filter_headers=["authorization"])
def test_crew_with_delegating_agents():
    tasks = [
        Task(
            description="Produce and amazing 1 paragraph draft of an article about AI Agents.",
            expected_output="A 4 paragraph article about AI.",
            agent=ceo,
        )
    ]

    crew = Crew(
        agents=[ceo, writer],
        process=Process.sequential,
        tasks=tasks,
    )

    result = crew.kickoff()

    assert (
        result.raw
        == "In the rapidly evolving landscape of technology, AI agents have emerged as formidable tools, revolutionizing how we interact with data and automate tasks. These sophisticated systems leverage machine learning and natural language processing to perform a myriad of functions, from virtual personal assistants to complex decision-making companions in industries such as finance, healthcare, and education. By mimicking human intelligence, AI agents can analyze massive data sets at unparalleled speeds, enabling businesses to uncover valuable insights, enhance productivity, and elevate user experiences to unprecedented levels.\n\nOne of the most striking aspects of AI agents is their adaptability; they learn from their interactions and continuously improve their performance over time. This feature is particularly valuable in customer service where AI agents can address inquiries, resolve issues, and provide personalized recommendations without the limitations of human fatigue. Moreover, with intuitive interfaces, AI agents enhance user interactions, making technology more accessible and user-friendly, thereby breaking down barriers that have historically hindered digital engagement.\n\nDespite their immense potential, the deployment of AI agents raises important ethical and practical considerations. Issues related to privacy, data security, and the potential for job displacement necessitate thoughtful dialogue and proactive measures. Striking a balance between technological innovation and societal impact will be crucial as organizations integrate these agents into their operations. Additionally, ensuring transparency in AI decision-making processes is vital to maintain public trust as AI agents become an integral part of daily life.\n\nLooking ahead, the future of AI agents appears bright, with ongoing advancements promising even greater capabilities. As we continue to harness the power of AI, we can expect these agents to play a transformative role in shaping various sectors—streamlining workflows, enabling smarter decision-making, and fostering more personalized experiences. Embracing this technology responsibly can lead to a future where AI agents not only augment human effort but also inspire creativity and efficiency across the board, ultimately redefining our interaction with the digital world."
    )


@pytest.mark.vcr(filter_headers=["authorization"])
def test_crew_with_delegating_agents_should_not_override_task_tools():
    from typing import Type

    from pydantic import BaseModel, Field

    from crewai.tools import BaseTool

    class TestToolInput(BaseModel):
        """Input schema for TestTool."""

        query: str = Field(..., description="Query to process")

    class TestTool(BaseTool):
        name: str = "Test Tool"
        description: str = "A test tool that just returns the input"
        args_schema: Type[BaseModel] = TestToolInput

        def _run(self, query: str) -> str:
            return f"Processed: {query}"

    # Create a task with the test tool
    tasks = [
        Task(
            description="Produce and amazing 1 paragraph draft of an article about AI Agents.",
            expected_output="A 4 paragraph article about AI.",
            agent=ceo,
            tools=[TestTool()],
        )
    ]

    crew = Crew(
        agents=[ceo, writer],
        process=Process.sequential,
        tasks=tasks,
    )

    mock_task_output = TaskOutput(
        description="Mock description", raw="mocked output", agent="mocked agent"
    )

    # Because we are mocking execute_sync, we never hit the underlying _execute_core
    # which sets the output attribute of the task
    tasks[0].output = mock_task_output

    with patch.object(
        Task, "execute_sync", return_value=mock_task_output
    ) as mock_execute_sync:
        crew.kickoff()

        # Execute the task and verify both tools are present
        _, kwargs = mock_execute_sync.call_args
        tools = kwargs["tools"]

        assert any(
            isinstance(tool, TestTool) for tool in tools
        ), "TestTool should be present"
        assert any(
            "delegate" in tool.name.lower() for tool in tools
        ), "Delegation tool should be present"


@pytest.mark.vcr(filter_headers=["authorization"])
def test_crew_with_delegating_agents_should_not_override_agent_tools():
    from typing import Type

    from pydantic import BaseModel, Field

    from crewai.tools import BaseTool

    class TestToolInput(BaseModel):
        """Input schema for TestTool."""

        query: str = Field(..., description="Query to process")

    class TestTool(BaseTool):
        name: str = "Test Tool"
        description: str = "A test tool that just returns the input"
        args_schema: Type[BaseModel] = TestToolInput

        def _run(self, query: str) -> str:
            return f"Processed: {query}"

    new_ceo = ceo.model_copy()
    new_ceo.tools = [TestTool()]

    # Create a task with the test tool
    tasks = [
        Task(
            description="Produce and amazing 1 paragraph draft of an article about AI Agents.",
            expected_output="A 4 paragraph article about AI.",
            agent=new_ceo,
        )
    ]

    crew = Crew(
        agents=[new_ceo, writer],
        process=Process.sequential,
        tasks=tasks,
    )

    mock_task_output = TaskOutput(
        description="Mock description", raw="mocked output", agent="mocked agent"
    )

    # Because we are mocking execute_sync, we never hit the underlying _execute_core
    # which sets the output attribute of the task
    tasks[0].output = mock_task_output

    with patch.object(
        Task, "execute_sync", return_value=mock_task_output
    ) as mock_execute_sync:
        crew.kickoff()

        # Execute the task and verify both tools are present
        _, kwargs = mock_execute_sync.call_args
        tools = kwargs["tools"]

        assert any(
            isinstance(tool, TestTool) for tool in new_ceo.tools
        ), "TestTool should be present"
        assert any(
            "delegate" in tool.name.lower() for tool in tools
        ), "Delegation tool should be present"


@pytest.mark.vcr(filter_headers=["authorization"])
def test_task_tools_override_agent_tools():
    from typing import Type

    from pydantic import BaseModel, Field

    from crewai.tools import BaseTool

    class TestToolInput(BaseModel):
        """Input schema for TestTool."""

        query: str = Field(..., description="Query to process")

    class TestTool(BaseTool):
        name: str = "Test Tool"
        description: str = "A test tool that just returns the input"
        args_schema: Type[BaseModel] = TestToolInput

        def _run(self, query: str) -> str:
            return f"Processed: {query}"

    class AnotherTestTool(BaseTool):
        name: str = "Another Test Tool"
        description: str = "Another test tool"
        args_schema: Type[BaseModel] = TestToolInput

        def _run(self, query: str) -> str:
            return f"Another processed: {query}"

    # Set agent tools
    new_researcher = researcher.model_copy()
    new_researcher.tools = [TestTool()]

    # Create task with different tools
    task = Task(
        description="Write a test task",
        expected_output="Test output",
        agent=new_researcher,
        tools=[AnotherTestTool()],
    )

    crew = Crew(agents=[new_researcher], tasks=[task], process=Process.sequential)

    crew.kickoff()

    # Verify task tools override agent tools
    assert len(task.tools) == 1  # AnotherTestTool
    assert any(isinstance(tool, AnotherTestTool) for tool in task.tools)
    assert not any(isinstance(tool, TestTool) for tool in task.tools)

    # Verify agent tools remain unchanged
    assert len(new_researcher.tools) == 1
    assert isinstance(new_researcher.tools[0], TestTool)


@pytest.mark.vcr(filter_headers=["authorization"])
def test_task_tools_override_agent_tools_with_allow_delegation():
    """
    Test that task tools override agent tools while preserving delegation tools when allow_delegation=True
    """
    from typing import Type

    from pydantic import BaseModel, Field

    from crewai.tools import BaseTool

    class TestToolInput(BaseModel):
        query: str = Field(..., description="Query to process")

    class TestTool(BaseTool):
        name: str = "Test Tool"
        description: str = "A test tool that just returns the input"
        args_schema: Type[BaseModel] = TestToolInput

        def _run(self, query: str) -> str:
            return f"Processed: {query}"

    class AnotherTestTool(BaseTool):
        name: str = "Another Test Tool"
        description: str = "Another test tool"
        args_schema: Type[BaseModel] = TestToolInput

        def _run(self, query: str) -> str:
            return f"Another processed: {query}"

    # Set up agents with tools and allow_delegation
    researcher_with_delegation = researcher.model_copy()
    researcher_with_delegation.allow_delegation = True
    researcher_with_delegation.tools = [TestTool()]

    writer_for_delegation = writer.model_copy()

    # Create a task with different tools
    task = Task(
        description="Write a test task",
        expected_output="Test output",
        agent=researcher_with_delegation,
        tools=[AnotherTestTool()],
    )

    crew = Crew(
        agents=[researcher_with_delegation, writer_for_delegation],
        tasks=[task],
        process=Process.sequential,
    )

    mock_task_output = TaskOutput(
        description="Mock description", raw="mocked output", agent="mocked agent"
    )

    # We mock execute_sync to verify which tools get used at runtime
    with patch.object(
        Task, "execute_sync", return_value=mock_task_output
    ) as mock_execute_sync:
        crew.kickoff()

        # Inspect the call kwargs to verify the actual tools passed to execution
        _, kwargs = mock_execute_sync.call_args
        used_tools = kwargs["tools"]

        # Confirm AnotherTestTool is present but TestTool is not
        assert any(
            isinstance(tool, AnotherTestTool) for tool in used_tools
        ), "AnotherTestTool should be present"
        assert not any(
            isinstance(tool, TestTool) for tool in used_tools
        ), "TestTool should not be present among used tools"

        # Confirm delegation tool(s) are present
        assert any(
            "delegate" in tool.name.lower() for tool in used_tools
        ), "Delegation tool should be present"

    # Finally, make sure the agent's original tools remain unchanged
    assert len(researcher_with_delegation.tools) == 1
    assert isinstance(researcher_with_delegation.tools[0], TestTool)


@pytest.mark.vcr(filter_headers=["authorization"])
def test_crew_verbose_output(capsys):
    tasks = [
        Task(
            description="Research AI advancements.",
            expected_output="A full report on AI advancements.",
            agent=researcher,
        ),
        Task(
            description="Write about AI in healthcare.",
            expected_output="A 4 paragraph article about AI.",
            agent=writer,
        ),
    ]

    crew = Crew(
        agents=[researcher, writer],
        tasks=tasks,
        process=Process.sequential,
        verbose=True,
    )

    crew.kickoff()
    captured = capsys.readouterr()

    # Filter out event listener logs (lines starting with '[')
    filtered_output = "\n".join(
        line for line in captured.out.split("\n") if not line.startswith("[")
    )

    expected_strings = [
        "\x1b[1m\x1b[95m# Agent:\x1b[00m \x1b[1m\x1b[92mResearcher",
        "\x1b[00m\n\x1b[95m## Task:\x1b[00m \x1b[92mResearch AI advancements.",
        "\x1b[1m\x1b[95m# Agent:\x1b[00m \x1b[1m\x1b[92mSenior Writer",
        "\x1b[95m## Task:\x1b[00m \x1b[92mWrite about AI in healthcare.",
        "\n\n\x1b[1m\x1b[95m# Agent:\x1b[00m \x1b[1m\x1b[92mResearcher",
        "\x1b[00m\n\x1b[95m## Final Answer:",
        "\n\n\x1b[1m\x1b[95m# Agent:\x1b[00m \x1b[1m\x1b[92mSenior Writer",
        "\x1b[00m\n\x1b[95m## Final Answer:",
    ]

    for expected_string in expected_strings:
        assert expected_string in filtered_output

    # Now test with verbose set to False
    crew.verbose = False
    crew._logger = Logger(verbose=False)
    event_listener = EventListener()
    event_listener.verbose = False
    event_listener.formatter.verbose = False
    crew.kickoff()
    captured = capsys.readouterr()
    filtered_output = "\n".join(
        line
        for line in captured.out.split("\n")
        if not line.startswith("[") and line.strip() and not line.startswith("\x1b")
    )
    assert filtered_output == ""


@pytest.mark.vcr(filter_headers=["authorization"])
def test_cache_hitting_between_agents():
    from unittest.mock import call, patch

    from crewai.tools import tool

    @tool
    def multiplier(first_number: int, second_number: int) -> float:
        """Useful for when you need to multiply two numbers together."""
        return first_number * second_number

    tasks = [
        Task(
            description="What is 2 tims 6? Return only the number.",
            expected_output="the result of multiplication",
            tools=[multiplier],
            agent=ceo,
        ),
        Task(
            description="What is 2 times 6? Return only the number.",
            expected_output="the result of multiplication",
            tools=[multiplier],
            agent=researcher,
        ),
    ]

    crew = Crew(
        agents=[ceo, researcher],
        tasks=tasks,
    )

    with patch.object(CacheHandler, "read") as read:
        read.return_value = "12"
        crew.kickoff()
        assert read.call_count == 2, "read was not called exactly twice"
        # Check if read was called with the expected arguments
        expected_calls = [
            call(tool="multiplier", input={"first_number": 2, "second_number": 6}),
            call(tool="multiplier", input={"first_number": 2, "second_number": 6}),
        ]
        read.assert_has_calls(expected_calls, any_order=False)


@pytest.mark.vcr(filter_headers=["authorization"])
def test_api_calls_throttling(capsys):
    from unittest.mock import patch

    from crewai.tools import tool

    @tool
    def get_final_answer() -> float:
        """Get the final answer but don't give it yet, just re-use this
        tool non-stop."""
        return 42

    agent = Agent(
        role="Very helpful assistant",
        goal="Comply with necessary changes",
        backstory="You obey orders",
        max_iter=2,
        allow_delegation=False,
        verbose=True,
        llm="gpt-4o",
    )

    task = Task(
        description="Don't give a Final Answer unless explicitly told it's time to give the absolute best final answer.",
        expected_output="The final answer.",
        tools=[get_final_answer],
        agent=agent,
    )

    crew = Crew(agents=[agent], tasks=[task], max_rpm=1, verbose=True)

    with patch.object(RPMController, "_wait_for_next_minute") as moveon:
        moveon.return_value = True
        crew.kickoff()
        captured = capsys.readouterr()
        assert "Max RPM reached, waiting for next minute to start." in captured.out
        moveon.assert_called()


@pytest.mark.vcr(filter_headers=["authorization"])
def test_crew_kickoff_usage_metrics():
    inputs = [
        {"topic": "dog"},
        {"topic": "cat"},
        {"topic": "apple"},
    ]

    agent = Agent(
        role="{topic} Researcher",
        goal="Express hot takes on {topic}.",
        backstory="You have a lot of experience with {topic}.",
        llm=LLM(model="gpt-4o"),
    )

    task = Task(
        description="Give me an analysis around {topic}.",
        expected_output="1 bullet point about {topic} that's under 15 words.",
        agent=agent,
    )

    # Use real LLM calls instead of mocking
    crew = Crew(agents=[agent], tasks=[task])
    results = crew.kickoff_for_each(inputs=inputs)

    assert len(results) == len(inputs)
    for result in results:
        # Assert that all required keys are in usage_metrics and their values are greater than 0
        assert result.token_usage.total_tokens > 0
        assert result.token_usage.prompt_tokens > 0
        assert result.token_usage.completion_tokens > 0
        assert result.token_usage.successful_requests > 0
        assert result.token_usage.cached_prompt_tokens == 0


@pytest.mark.vcr(filter_headers=["authorization"])
def test_crew_kickoff_streaming_usage_metrics():
    inputs = [
        {"topic": "dog"},
        {"topic": "cat"},
        {"topic": "apple"},
    ]

    agent = Agent(
        role="{topic} Researcher",
        goal="Express hot takes on {topic}.",
        backstory="You have a lot of experience with {topic}.",
        llm=LLM(model="gpt-4o", stream=True),
        max_iter=3,
    )

    task = Task(
        description="Give me an analysis around {topic}.",
        expected_output="1 bullet point about {topic} that's under 15 words.",
        agent=agent,
    )

    # Use real LLM calls instead of mocking
    crew = Crew(agents=[agent], tasks=[task])
    results = crew.kickoff_for_each(inputs=inputs)

    assert len(results) == len(inputs)
    for result in results:
        # Assert that all required keys are in usage_metrics and their values are greater than 0
        assert result.token_usage.total_tokens > 0
        assert result.token_usage.prompt_tokens > 0
        assert result.token_usage.completion_tokens > 0
        assert result.token_usage.successful_requests > 0
        assert result.token_usage.cached_prompt_tokens == 0


def test_agents_rpm_is_never_set_if_crew_max_RPM_is_not_set():
    agent = Agent(
        role="test role",
        goal="test goal",
        backstory="test backstory",
        allow_delegation=False,
        verbose=True,
    )

    task = Task(
        description="just say hi!",
        expected_output="your greeting",
        agent=agent,
    )

    Crew(agents=[agent], tasks=[task], verbose=True)

    assert agent._rpm_controller is None


@pytest.mark.vcr(filter_headers=["authorization"])
def test_sequential_async_task_execution_completion():
    list_ideas = Task(
        description="Give me a list of 5 interesting ideas to explore for an article, what makes them unique and interesting.",
        expected_output="Bullet point list of 5 important events.",
        agent=researcher,
        async_execution=True,
    )
    list_important_history = Task(
        description="Research the history of AI and give me the 5 most important events that shaped the technology.",
        expected_output="Bullet point list of 5 important events.",
        agent=researcher,
    )
    write_article = Task(
        description="Write an article about the history of AI and its most important events.",
        expected_output="A 4 paragraph article about AI.",
        agent=writer,
        context=[list_ideas, list_important_history],
    )

    sequential_crew = Crew(
        agents=[researcher, writer],
        process=Process.sequential,
        tasks=[list_ideas, list_important_history, write_article],
    )

    sequential_result = sequential_crew.kickoff()
    assert sequential_result.raw.startswith(
        "The history of artificial intelligence (AI) is marked by several pivotal events that have shaped the field into what it is today."
    )


@pytest.mark.vcr(filter_headers=["authorization"])
def test_single_task_with_async_execution():
    researcher_agent = Agent(
        role="Researcher",
        goal="Make the best research and analysis on content about AI and AI agents",
        backstory="You're an expert researcher, specialized in technology, software engineering, AI and startups. You work as a freelancer and is now working on doing research and analysis for a new customer.",
        allow_delegation=False,
    )

    list_ideas = Task(
        description="Generate a list of 5 interesting ideas to explore for an article, where each bulletpoint is under 15 words.",
        expected_output="Bullet point list of 5 important events. No additional commentary.",
        agent=researcher_agent,
        async_execution=True,
    )

    crew = Crew(
        agents=[researcher_agent],
        process=Process.sequential,
        tasks=[list_ideas],
    )

    result = crew.kickoff()
    assert result.raw.startswith(
        "- Ethical implications of AI in law enforcement and surveillance."
    )


@pytest.mark.vcr(filter_headers=["authorization"])
def test_three_task_with_async_execution():
    researcher_agent = Agent(
        role="Researcher",
        goal="Make the best research and analysis on content about AI and AI agents",
        backstory="You're an expert researcher, specialized in technology, software engineering, AI and startups. You work as a freelancer and is now working on doing research and analysis for a new customer.",
        allow_delegation=False,
    )

    bullet_list = Task(
        description="Generate a list of 5 interesting ideas to explore for an article, where each bulletpoint is under 15 words.",
        expected_output="Bullet point list of 5 important events. No additional commentary.",
        agent=researcher_agent,
        async_execution=True,
    )
    numbered_list = Task(
        description="Generate a list of 5 interesting ideas to explore for an article, where each bulletpoint is under 15 words.",
        expected_output="Numbered list of 5 important events. No additional commentary.",
        agent=researcher_agent,
        async_execution=True,
    )
    letter_list = Task(
        description="Generate a list of 5 interesting ideas to explore for an article, where each bulletpoint is under 15 words.",
        expected_output="Numbered list using [A), B), C)] list of 5 important events. No additional commentary.",
        agent=researcher_agent,
        async_execution=True,
    )

    # Expected result is that we will get an error
    # because a crew can end only end with one or less
    # async tasks
    with pytest.raises(pydantic_core._pydantic_core.ValidationError) as error:
        Crew(
            agents=[researcher_agent],
            process=Process.sequential,
            tasks=[bullet_list, numbered_list, letter_list],
        )

    assert error.value.errors()[0]["type"] == "async_task_count"
    assert (
        "The crew must end with at most one asynchronous task."
        in error.value.errors()[0]["msg"]
    )


@pytest.mark.asyncio
@pytest.mark.vcr(filter_headers=["authorization"])
async def test_crew_async_kickoff():
    inputs = [
        {"topic": "dog"},
        {"topic": "cat"},
        {"topic": "apple"},
    ]

    agent = Agent(
        role="mock agent",
        goal="Express hot takes on {topic}.",
        backstory="You have a lot of experience with {topic}.",
    )

    task = Task(
        description="Give me an analysis around {topic}.",
        expected_output="1 bullet point about {topic} that's under 15 words.",
        agent=agent,
    )

    crew = Crew(agents=[agent], tasks=[task])
    mock_task_output = (
        CrewOutput(
            raw="Test output from Crew 1",
            tasks_output=[],
            token_usage=UsageMetrics(
                total_tokens=100,
                prompt_tokens=10,
                completion_tokens=90,
                successful_requests=1,
            ),
            json_dict={"output": "crew1"},
            pydantic=None,
        ),
    )
    with patch.object(Crew, "kickoff_async", return_value=mock_task_output):
        results = await crew.kickoff_for_each_async(inputs=inputs)

        assert len(results) == len(inputs)
        for result in results:
            # Assert that all required keys are in usage_metrics and their values are not None
            assert result[0].token_usage.total_tokens > 0  # type: ignore
            assert result[0].token_usage.prompt_tokens > 0  # type: ignore
            assert result[0].token_usage.completion_tokens > 0  # type: ignore
            assert result[0].token_usage.successful_requests > 0  # type: ignore


@pytest.mark.asyncio
@pytest.mark.vcr(filter_headers=["authorization"])
async def test_async_task_execution_call_count():
    from unittest.mock import MagicMock, patch

    list_ideas = Task(
        description="Give me a list of 5 interesting ideas to explore for na article, what makes them unique and interesting.",
        expected_output="Bullet point list of 5 important events.",
        agent=researcher,
        async_execution=True,
    )
    list_important_history = Task(
        description="Research the history of AI and give me the 5 most important events that shaped the technology.",
        expected_output="Bullet point list of 5 important events.",
        agent=researcher,
        async_execution=True,
    )
    write_article = Task(
        description="Write an article about the history of AI and its most important events.",
        expected_output="A 4 paragraph article about AI.",
        agent=writer,
    )

    crew = Crew(
        agents=[researcher, writer],
        process=Process.sequential,
        tasks=[list_ideas, list_important_history, write_article],
    )

    # Create a valid TaskOutput instance to mock the return value
    mock_task_output = TaskOutput(
        description="Mock description", raw="mocked output", agent="mocked agent"
    )

    # Create a MagicMock Future instance
    mock_future = MagicMock(spec=Future)
    mock_future.result.return_value = mock_task_output

    # Directly set the output attribute for each task
    list_ideas.output = mock_task_output
    list_important_history.output = mock_task_output
    write_article.output = mock_task_output

    with (
        patch.object(
            Task, "execute_sync", return_value=mock_task_output
        ) as mock_execute_sync,
        patch.object(
            Task, "execute_async", return_value=mock_future
        ) as mock_execute_async,
    ):
        crew.kickoff()

        assert mock_execute_async.call_count == 2
        assert mock_execute_sync.call_count == 1


@pytest.mark.vcr(filter_headers=["authorization"])
def test_kickoff_for_each_single_input():
    """Tests if kickoff_for_each works with a single input."""

    inputs = [{"topic": "dog"}]

    agent = Agent(
        role="{topic} Researcher",
        goal="Express hot takes on {topic}.",
        backstory="You have a lot of experience with {topic}.",
    )

    task = Task(
        description="Give me an analysis around {topic}.",
        expected_output="1 bullet point about {topic} that's under 15 words.",
        agent=agent,
    )

    crew = Crew(agents=[agent], tasks=[task])
    results = crew.kickoff_for_each(inputs=inputs)

    assert len(results) == 1


@pytest.mark.vcr(filter_headers=["authorization"])
def test_kickoff_for_each_multiple_inputs():
    """Tests if kickoff_for_each works with multiple inputs."""

    inputs = [
        {"topic": "dog"},
        {"topic": "cat"},
        {"topic": "apple"},
    ]

    agent = Agent(
        role="{topic} Researcher",
        goal="Express hot takes on {topic}.",
        backstory="You have a lot of experience with {topic}.",
    )

    task = Task(
        description="Give me an analysis around {topic}.",
        expected_output="1 bullet point about {topic} that's under 15 words.",
        agent=agent,
    )

    crew = Crew(agents=[agent], tasks=[task])
    results = crew.kickoff_for_each(inputs=inputs)

    assert len(results) == len(inputs)


@pytest.mark.vcr(filter_headers=["authorization"])
def test_kickoff_for_each_empty_input():
    """Tests if kickoff_for_each handles an empty input list."""
    agent = Agent(
        role="{topic} Researcher",
        goal="Express hot takes on {topic}.",
        backstory="You have a lot of experience with {topic}.",
    )

    task = Task(
        description="Give me an analysis around {topic}.",
        expected_output="1 bullet point about {topic} that's under 15 words.",
        agent=agent,
    )

    crew = Crew(agents=[agent], tasks=[task])
    results = crew.kickoff_for_each(inputs=[])
    assert results == []


@pytest.mark.vcr(filter_headers=["authorization"])
def test_kickoff_for_each_invalid_input():
    """Tests if kickoff_for_each raises TypeError for invalid input types."""

    agent = Agent(
        role="{topic} Researcher",
        goal="Express hot takes on {topic}.",
        backstory="You have a lot of experience with {topic}.",
    )

    task = Task(
        description="Give me an analysis around {topic}.",
        expected_output="1 bullet point about {topic} that's under 15 words.",
        agent=agent,
    )

    crew = Crew(agents=[agent], tasks=[task])

    with pytest.raises(pydantic_core._pydantic_core.ValidationError):
        # Pass a string instead of a list
        crew.kickoff_for_each(["invalid input"])


def test_kickoff_for_each_error_handling():
    """Tests error handling in kickoff_for_each when kickoff raises an error."""
    from unittest.mock import patch

    inputs = [
        {"topic": "dog"},
        {"topic": "cat"},
        {"topic": "apple"},
    ]
    expected_outputs = [
        "Dogs are loyal companions and popular pets.",
        "Cats are independent and low-maintenance pets.",
        "Apples are a rich source of dietary fiber and vitamin C.",
    ]
    agent = Agent(
        role="{topic} Researcher",
        goal="Express hot takes on {topic}.",
        backstory="You have a lot of experience with {topic}.",
    )

    task = Task(
        description="Give me an analysis around {topic}.",
        expected_output="1 bullet point about {topic} that's under 15 words.",
        agent=agent,
    )

    crew = Crew(agents=[agent], tasks=[task])

    with patch.object(Crew, "kickoff") as mock_kickoff:
        mock_kickoff.side_effect = expected_outputs[:2] + [
            Exception("Simulated kickoff error")
        ]
        with pytest.raises(Exception, match="Simulated kickoff error"):
            crew.kickoff_for_each(inputs=inputs)


@pytest.mark.asyncio
async def test_kickoff_async_basic_functionality_and_output():
    """Tests the basic functionality and output of kickoff_async."""
    from unittest.mock import patch

    inputs = {"topic": "dog"}

    agent = Agent(
        role="{topic} Researcher",
        goal="Express hot takes on {topic}.",
        backstory="You have a lot of experience with {topic}.",
    )

    task = Task(
        description="Give me an analysis around {topic}.",
        expected_output="1 bullet point about {topic} that's under 15 words.",
        agent=agent,
    )

    # Create the crew
    crew = Crew(
        agents=[agent],
        tasks=[task],
    )

    expected_output = "This is a sample output from kickoff."
    with patch.object(Crew, "kickoff", return_value=expected_output) as mock_kickoff:
        result = await crew.kickoff_async(inputs)

        assert isinstance(result, str), "Result should be a string"
        assert result == expected_output, "Result should match expected output"
        mock_kickoff.assert_called_once_with(inputs)


@pytest.mark.asyncio
async def test_async_kickoff_for_each_async_basic_functionality_and_output():
    """Tests the basic functionality and output of kickoff_for_each_async."""
    inputs = [
        {"topic": "dog"},
        {"topic": "cat"},
        {"topic": "apple"},
    ]

    # Define expected outputs for each input
    expected_outputs = [
        "Dogs are loyal companions and popular pets.",
        "Cats are independent and low-maintenance pets.",
        "Apples are a rich source of dietary fiber and vitamin C.",
    ]

    agent = Agent(
        role="{topic} Researcher",
        goal="Express hot takes on {topic}.",
        backstory="You have a lot of experience with {topic}.",
    )

    task = Task(
        description="Give me an analysis around {topic}.",
        expected_output="1 bullet point about {topic} that's under 15 words.",
        agent=agent,
    )

    async def mock_kickoff_async(**kwargs):
        input_data = kwargs.get("inputs")
        index = [input_["topic"] for input_ in inputs].index(input_data["topic"])
        return expected_outputs[index]

    with patch.object(
        Crew, "kickoff_async", side_effect=mock_kickoff_async
    ) as mock_kickoff_async:
        crew = Crew(agents=[agent], tasks=[task])

        results = await crew.kickoff_for_each_async(inputs)

        assert len(results) == len(inputs)
        assert results == expected_outputs
        for input_data in inputs:
            mock_kickoff_async.assert_any_call(inputs=input_data)


@pytest.mark.asyncio
async def test_async_kickoff_for_each_async_empty_input():
    """Tests if akickoff_for_each_async handles an empty input list."""

    agent = Agent(
        role="{topic} Researcher",
        goal="Express hot takes on {topic}.",
        backstory="You have a lot of experience with {topic}.",
    )

    task = Task(
        description="Give me an analysis around {topic}.",
        expected_output="1 bullet point about {topic} that's under 15 words.",
        agent=agent,
    )

    # Create the crew
    crew = Crew(
        agents=[agent],
        tasks=[task],
    )

    # Call the function we are testing
    results = await crew.kickoff_for_each_async([])

    # Assertion
    assert results == [], "Result should be an empty list when input is empty"


def test_set_agents_step_callback():
    from unittest.mock import patch

    researcher_agent = Agent(
        role="Researcher",
        goal="Make the best research and analysis on content about AI and AI agents",
        backstory="You're an expert researcher, specialized in technology, software engineering, AI and startups. You work as a freelancer and is now working on doing research and analysis for a new customer.",
        allow_delegation=False,
    )

    list_ideas = Task(
        description="Give me a list of 5 interesting ideas to explore for na article, what makes them unique and interesting.",
        expected_output="Bullet point list of 5 important events.",
        agent=researcher_agent,
        async_execution=True,
    )

    crew = Crew(
        agents=[researcher_agent],
        process=Process.sequential,
        tasks=[list_ideas],
        step_callback=lambda: None,
    )

    with patch.object(Agent, "execute_task") as execute:
        execute.return_value = "ok"
        crew.kickoff()
        assert researcher_agent.step_callback is not None


def test_dont_set_agents_step_callback_if_already_set():
    from unittest.mock import patch

    def agent_callback(_):
        pass

    def crew_callback(_):
        pass

    researcher_agent = Agent(
        role="Researcher",
        goal="Make the best research and analysis on content about AI and AI agents",
        backstory="You're an expert researcher, specialized in technology, software engineering, AI and startups. You work as a freelancer and is now working on doing research and analysis for a new customer.",
        allow_delegation=False,
        step_callback=agent_callback,
    )

    list_ideas = Task(
        description="Give me a list of 5 interesting ideas to explore for na article, what makes them unique and interesting.",
        expected_output="Bullet point list of 5 important events.",
        agent=researcher_agent,
        async_execution=True,
    )

    crew = Crew(
        agents=[researcher_agent],
        process=Process.sequential,
        tasks=[list_ideas],
        step_callback=crew_callback,
    )

    with patch.object(Agent, "execute_task") as execute:
        execute.return_value = "ok"
        crew.kickoff()
        assert researcher_agent.step_callback is not crew_callback
        assert researcher_agent.step_callback is agent_callback


@pytest.mark.vcr(filter_headers=["authorization"])
def test_crew_function_calling_llm():
    from crewai import LLM
    from crewai.tools import tool

    llm = LLM(model="gpt-4o-mini")

    @tool
    def look_up_greeting() -> str:
        """Tool used to retrieve a greeting."""
        return "Howdy!"

    agent1 = Agent(
        role="Greeter",
        goal="Say hello.",
        backstory="You are a friendly greeter.",
        tools=[look_up_greeting],
        llm="gpt-4o-mini",
        function_calling_llm=llm,
    )

    essay = Task(
        description="Look up the greeting and say it.",
        expected_output="A greeting.",
        agent=agent1,
    )

    crew = Crew(agents=[agent1], tasks=[essay])
    result = crew.kickoff()
    assert result.raw == "Howdy!"


@pytest.mark.vcr(filter_headers=["authorization"])
def test_task_with_no_arguments():
    from crewai.tools import tool

    @tool
    def return_data() -> str:
        "Useful to get the sales related data"
        return "January: 5, February: 10, March: 15, April: 20, May: 25"

    researcher = Agent(
        role="Researcher",
        goal="Make the best research and analysis on content about AI and AI agents",
        backstory="You're an expert researcher, specialized in technology, software engineering, AI and startups. You work as a freelancer and is now working on doing research and analysis for a new customer.",
        tools=[return_data],
        allow_delegation=False,
    )

    task = Task(
        description="Look at the available data and give me a sense on the total number of sales.",
        expected_output="The total number of sales as an integer",
        agent=researcher,
    )

    crew = Crew(agents=[researcher], tasks=[task])

    result = crew.kickoff()
    assert result.raw == "The total number of sales is 75."


def test_code_execution_flag_adds_code_tool_upon_kickoff():
    from crewai_tools import CodeInterpreterTool

    programmer = Agent(
        role="Programmer",
        goal="Write code to solve problems.",
        backstory="You're a programmer who loves to solve problems with code.",
        allow_delegation=False,
        allow_code_execution=True,
    )

    task = Task(
        description="How much is 2 + 2?",
        expected_output="The result of the sum as an integer.",
        agent=programmer,
    )

    crew = Crew(agents=[programmer], tasks=[task])

    mock_task_output = TaskOutput(
        description="Mock description", raw="mocked output", agent="mocked agent"
    )

    with patch.object(
        Task, "execute_sync", return_value=mock_task_output
    ) as mock_execute_sync:
        crew.kickoff()

        # Get the tools that were actually used in execution
        _, kwargs = mock_execute_sync.call_args
        used_tools = kwargs["tools"]

        # Verify that exactly one tool was used and it was a CodeInterpreterTool
        assert len(used_tools) == 1, "Should have exactly one tool"
        assert isinstance(
            used_tools[0], CodeInterpreterTool
        ), "Tool should be CodeInterpreterTool"


@pytest.mark.vcr(filter_headers=["authorization"])
def test_delegation_is_not_enabled_if_there_are_only_one_agent():
    researcher = Agent(
        role="Researcher",
        goal="Make the best research and analysis on content about AI and AI agents",
        backstory="You're an expert researcher, specialized in technology, software engineering, AI and startups. You work as a freelancer and is now working on doing research and analysis for a new customer.",
        allow_delegation=True,
    )

    task = Task(
        description="Look at the available data and give me a sense on the total number of sales.",
        expected_output="The total number of sales as an integer",
        agent=researcher,
    )

    crew = Crew(agents=[researcher], tasks=[task])

    crew.kickoff()
    assert task.tools == []


@pytest.mark.vcr(filter_headers=["authorization"])
def test_agents_do_not_get_delegation_tools_with_there_is_only_one_agent():
    agent = Agent(
        role="Researcher",
        goal="Be super empathetic.",
        backstory="You're love to sey howdy.",
        allow_delegation=False,
    )

    task = Task(description="say howdy", expected_output="Howdy!", agent=agent)

    crew = Crew(agents=[agent], tasks=[task])

    result = crew.kickoff()
    assert result.raw == "Howdy!"
    assert len(agent.tools) == 0


@pytest.mark.vcr(filter_headers=["authorization"])
def test_sequential_crew_creation_tasks_without_agents():
    task = Task(
        description="Come up with a list of 5 interesting ideas to explore for an article, then write one amazing paragraph highlight for each idea that showcases how good an article about this topic could be. Return the list of ideas with their paragraph and your notes.",
        expected_output="5 bullet points with a paragraph for each idea.",
        # agent=researcher, # not having an agent on the task should throw an error
    )

    # Expected Output: The sequential crew should fail to create because the task is missing an agent
    with pytest.raises(pydantic_core._pydantic_core.ValidationError) as exec_info:
        Crew(
            tasks=[task],
            agents=[researcher],
            process=Process.sequential,
        )

    assert exec_info.value.errors()[0]["type"] == "missing_agent_in_task"
    assert (
        "Agent is missing in the task with the following description"
        in exec_info.value.errors()[0]["msg"]
    )


@pytest.mark.vcr(filter_headers=["authorization"])
def test_agent_usage_metrics_are_captured_for_hierarchical_process():
    agent = Agent(
        role="Researcher",
        goal="Be super empathetic.",
        backstory="You're love to sey howdy.",
        allow_delegation=False,
    )

    task = Task(description="Ask the researched to say hi!", expected_output="Howdy!")

    crew = Crew(
        agents=[agent], tasks=[task], process=Process.hierarchical, manager_llm="gpt-4o"
    )

    result = crew.kickoff()
    assert result.raw == "Howdy!"

    assert result.token_usage == UsageMetrics(
        total_tokens=1673,
        prompt_tokens=1562,
        completion_tokens=111,
        successful_requests=3,
        cached_prompt_tokens=0,
    )


@pytest.mark.vcr(filter_headers=["authorization"])
def test_hierarchical_crew_creation_tasks_with_agents():
    """
    Agents are not required for tasks in a hierarchical process but sometimes they are still added
    This test makes sure that the manager still delegates the task to the agent even if the agent is passed in the task
    """
    task = Task(
        description="Write one amazing paragraph about AI.",
        expected_output="A single paragraph with 4 sentences.",
        agent=writer,
    )

    crew = Crew(
        tasks=[task],
        agents=[writer, researcher],
        process=Process.hierarchical,
        manager_llm="gpt-4o",
    )

    mock_task_output = TaskOutput(
        description="Mock description", raw="mocked output", agent="mocked agent"
    )

    # Because we are mocking execute_sync, we never hit the underlying _execute_core
    # which sets the output attribute of the task
    task.output = mock_task_output

    with patch.object(
        Task, "execute_sync", return_value=mock_task_output
    ) as mock_execute_sync:
        crew.kickoff()

        # Verify execute_sync was called once
        mock_execute_sync.assert_called_once()

        # Get the tools argument from the call
        _, kwargs = mock_execute_sync.call_args
        tools = kwargs["tools"]

        # Verify the delegation tools were passed correctly
        assert len(tools) == 2
        assert any(
            "Delegate a specific task to one of the following coworkers: Senior Writer"
            in tool.description
            for tool in tools
        )
        assert any(
            "Ask a specific question to one of the following coworkers: Senior Writer"
            in tool.description
            for tool in tools
        )


@pytest.mark.vcr(filter_headers=["authorization"])
def test_hierarchical_crew_creation_tasks_with_async_execution():
    """
    Tests that async tasks in hierarchical crews are handled correctly with proper delegation tools
    """
    task = Task(
        description="Write one amazing paragraph about AI.",
        expected_output="A single paragraph with 4 sentences.",
        agent=writer,
        async_execution=True,
    )

    crew = Crew(
        tasks=[task],
        agents=[writer, researcher, ceo],
        process=Process.hierarchical,
        manager_llm="gpt-4o",
    )

    mock_task_output = TaskOutput(
        description="Mock description", raw="mocked output", agent="mocked agent"
    )

    # Create a mock Future that returns our TaskOutput
    mock_future = MagicMock(spec=Future)
    mock_future.result.return_value = mock_task_output

    # Because we are mocking execute_async, we never hit the underlying _execute_core
    # which sets the output attribute of the task
    task.output = mock_task_output

    with patch.object(
        Task, "execute_async", return_value=mock_future
    ) as mock_execute_async:
        crew.kickoff()

        # Verify execute_async was called once
        mock_execute_async.assert_called_once()

        # Get the tools argument from the call
        _, kwargs = mock_execute_async.call_args
        tools = kwargs["tools"]

        # Verify the delegation tools were passed correctly
        assert len(tools) == 2
        assert any(
            "Delegate a specific task to one of the following coworkers: Senior Writer\n"
            in tool.description
            for tool in tools
        )
        assert any(
            "Ask a specific question to one of the following coworkers: Senior Writer\n"
            in tool.description
            for tool in tools
        )


@pytest.mark.vcr(filter_headers=["authorization"])
def test_hierarchical_crew_creation_tasks_with_sync_last():
    """
    Agents are not required for tasks in a hierarchical process but sometimes they are still added
    This test makes sure that the manager still delegates the task to the agent even if the agent is passed in the task
    """
    task = Task(
        description="Write one amazing paragraph about AI.",
        expected_output="A single paragraph with 4 sentences.",
        agent=writer,
        async_execution=True,
    )
    task2 = Task(
        description="Write one amazing paragraph about AI.",
        expected_output="A single paragraph with 4 sentences.",
        async_execution=False,
    )

    crew = Crew(
        tasks=[task, task2],
        agents=[writer, researcher, ceo],
        process=Process.hierarchical,
        manager_llm="gpt-4o",
    )

    crew.kickoff()
    assert crew.manager_agent is not None
    assert crew.manager_agent.tools is not None
    assert (
        "Delegate a specific task to one of the following coworkers: Senior Writer, Researcher, CEO\n"
        in crew.manager_agent.tools[0].description
    )


def test_crew_inputs_interpolate_both_agents_and_tasks():
    agent = Agent(
        role="{topic} Researcher",
        goal="Express hot takes on {topic}.",
        backstory="You have a lot of experience with {topic}.",
    )

    task = Task(
        description="Give me an analysis around {topic}.",
        expected_output="{points} bullet points about {topic}.",
        agent=agent,
    )

    crew = Crew(agents=[agent], tasks=[task])
    inputs = {"topic": "AI", "points": 5}
    crew._interpolate_inputs(inputs=inputs)  # Manual call for now

    assert crew.tasks[0].description == "Give me an analysis around AI."
    assert crew.tasks[0].expected_output == "5 bullet points about AI."
    assert crew.agents[0].role == "AI Researcher"
    assert crew.agents[0].goal == "Express hot takes on AI."
    assert crew.agents[0].backstory == "You have a lot of experience with AI."


def test_crew_inputs_interpolate_both_agents_and_tasks_diff():
    from unittest.mock import patch

    agent = Agent(
        role="{topic} Researcher",
        goal="Express hot takes on {topic}.",
        backstory="You have a lot of experience with {topic}.",
    )

    task = Task(
        description="Give me an analysis around {topic}.",
        expected_output="{points} bullet points about {topic}.",
        agent=agent,
    )

    crew = Crew(agents=[agent], tasks=[task])

    with patch.object(Agent, "execute_task") as execute:
        with patch.object(
            Agent, "interpolate_inputs", wraps=agent.interpolate_inputs
        ) as interpolate_agent_inputs:
            with patch.object(
                Task,
                "interpolate_inputs_and_add_conversation_history",
                wraps=task.interpolate_inputs_and_add_conversation_history,
            ) as interpolate_task_inputs:
                execute.return_value = "ok"
                crew.kickoff(inputs={"topic": "AI", "points": 5})
                interpolate_agent_inputs.assert_called()
                interpolate_task_inputs.assert_called()


@pytest.mark.vcr(filter_headers=["authorization"])
def test_crew_does_not_interpolate_without_inputs():
    from unittest.mock import patch

    agent = Agent(
        role="{topic} Researcher",
        goal="Express hot takes on {topic}.",
        backstory="You have a lot of experience with {topic}.",
    )

    task = Task(
        description="Give me an analysis around {topic}.",
        expected_output="{points} bullet points about {topic}.",
        agent=agent,
    )

    crew = Crew(agents=[agent], tasks=[task])

    with patch.object(Agent, "interpolate_inputs") as interpolate_agent_inputs:
        with patch.object(
            Task, "interpolate_inputs_and_add_conversation_history"
        ) as interpolate_task_inputs:
            crew.kickoff()
            interpolate_agent_inputs.assert_not_called()
            interpolate_task_inputs.assert_not_called()


def test_task_callback_on_crew():
    from unittest.mock import MagicMock, patch

    researcher_agent = Agent(
        role="Researcher",
        goal="Make the best research and analysis on content about AI and AI agents",
        backstory="You're an expert researcher, specialized in technology, software engineering, AI and startups. You work as a freelancer and is now working on doing research and analysis for a new customer.",
        allow_delegation=False,
    )

    list_ideas = Task(
        description="Give me a list of 5 interesting ideas to explore for na article, what makes them unique and interesting.",
        expected_output="Bullet point list of 5 important events.",
        agent=researcher_agent,
        async_execution=True,
    )

    mock_callback = MagicMock()

    crew = Crew(
        agents=[researcher_agent],
        process=Process.sequential,
        tasks=[list_ideas],
        task_callback=mock_callback,
    )

    with patch.object(Agent, "execute_task") as execute:
        execute.return_value = "ok"
        crew.kickoff()

        assert list_ideas.callback is not None
        mock_callback.assert_called_once()
        args, _ = mock_callback.call_args
        assert isinstance(args[0], TaskOutput)


def test_task_callback_both_on_task_and_crew():
    from unittest.mock import MagicMock, patch

    mock_callback_on_task = MagicMock()
    mock_callback_on_crew = MagicMock()

    researcher_agent = Agent(
        role="Researcher",
        goal="Make the best research and analysis on content about AI and AI agents",
        backstory="You're an expert researcher, specialized in technology, software engineering, AI and startups. You work as a freelancer and is now working on doing research and analysis for a new customer.",
        allow_delegation=False,
    )

    list_ideas = Task(
        description="Give me a list of 5 interesting ideas to explore for na article, what makes them unique and interesting.",
        expected_output="Bullet point list of 5 important events.",
        agent=researcher_agent,
        async_execution=True,
        callback=mock_callback_on_task,
    )

    crew = Crew(
        agents=[researcher_agent],
        process=Process.sequential,
        tasks=[list_ideas],
        task_callback=mock_callback_on_crew,
    )

    with patch.object(Agent, "execute_task") as execute:
        execute.return_value = "ok"
        crew.kickoff()

        assert list_ideas.callback is not None
        mock_callback_on_task.assert_called_once_with(list_ideas.output)
        mock_callback_on_crew.assert_called_once_with(list_ideas.output)


def test_task_same_callback_both_on_task_and_crew():
    from unittest.mock import MagicMock, patch

    mock_callback = MagicMock()

    researcher_agent = Agent(
        role="Researcher",
        goal="Make the best research and analysis on content about AI and AI agents",
        backstory="You're an expert researcher, specialized in technology, software engineering, AI and startups. You work as a freelancer and is now working on doing research and analysis for a new customer.",
        allow_delegation=False,
    )

    list_ideas = Task(
        description="Give me a list of 5 interesting ideas to explore for na article, what makes them unique and interesting.",
        expected_output="Bullet point list of 5 important events.",
        agent=researcher_agent,
        async_execution=True,
        callback=mock_callback,
    )

    crew = Crew(
        agents=[researcher_agent],
        process=Process.sequential,
        tasks=[list_ideas],
        task_callback=mock_callback,
    )

    with patch.object(Agent, "execute_task") as execute:
        execute.return_value = "ok"
        crew.kickoff()

        assert list_ideas.callback is not None
        mock_callback.assert_called_once_with(list_ideas.output)


@pytest.mark.vcr(filter_headers=["authorization"])
def test_tools_with_custom_caching():
    from unittest.mock import patch

    from crewai.tools import tool

    @tool
    def multiplcation_tool(first_number: int, second_number: int) -> int:
        """Useful for when you need to multiply two numbers together."""
        return first_number * second_number

    def cache_func(args, result):
        cache = result % 2 == 0
        return cache

    multiplcation_tool.cache_function = cache_func

    writer1 = Agent(
        role="Writer",
        goal="You write lessons of math for kids.",
        backstory="You're an expert in writing and you love to teach kids but you know nothing of math.",
        tools=[multiplcation_tool],
        allow_delegation=False,
    )

    writer2 = Agent(
        role="Writer",
        goal="You write lessons of math for kids.",
        backstory="You're an expert in writing and you love to teach kids but you know nothing of math.",
        tools=[multiplcation_tool],
        allow_delegation=False,
    )

    task1 = Task(
        description="What is 2 times 6? Return only the number after using the multiplication tool.",
        expected_output="the result of multiplication",
        agent=writer1,
    )

    task2 = Task(
        description="What is 3 times 1? Return only the number after using the multiplication tool.",
        expected_output="the result of multiplication",
        agent=writer1,
    )

    task3 = Task(
        description="What is 2 times 6? Return only the number after using the multiplication tool.",
        expected_output="the result of multiplication",
        agent=writer2,
    )

    task4 = Task(
        description="What is 3 times 1? Return only the number after using the multiplication tool.",
        expected_output="the result of multiplication",
        agent=writer2,
    )

    crew = Crew(agents=[writer1, writer2], tasks=[task1, task2, task3, task4])

    with patch.object(
        CacheHandler, "add", wraps=crew._cache_handler.add
    ) as add_to_cache:
        result = crew.kickoff()

        # Check that add_to_cache was called exactly twice
        assert add_to_cache.call_count == 2

        # Verify that one of those calls was with the even number that should be cached
        add_to_cache.assert_any_call(
            tool="multiplcation_tool",
            input={"first_number": 2, "second_number": 6},
            output=12,
        )

        assert result.raw == "3"


@pytest.mark.vcr(filter_headers=["authorization"])
def test_conditional_task_uses_last_output():
    """Test that conditional tasks use the last task output for condition evaluation."""
    task1 = Task(
        description="First task",
        expected_output="First output",
        agent=researcher,
    )

    def condition_fails(task_output: TaskOutput) -> bool:
        # This condition will never be met
        return "never matches" in task_output.raw.lower()

    def condition_succeeds(task_output: TaskOutput) -> bool:
        # This condition will match first task's output
        return "first success" in task_output.raw.lower()

    conditional_task1 = ConditionalTask(
        description="Second task - conditional that fails condition",
        expected_output="Second output",
        agent=researcher,
        condition=condition_fails,
    )

    conditional_task2 = ConditionalTask(
        description="Third task - conditional that succeeds using first task output",
        expected_output="Third output",
        agent=writer,
        condition=condition_succeeds,
    )

    crew = Crew(
        agents=[researcher, writer],
        tasks=[task1, conditional_task1, conditional_task2],
    )

    # Mock outputs for tasks
    mock_first = TaskOutput(
        description="First task output",
        raw="First success output",  # Will be used by third task's condition
        agent=researcher.role,
    )
    mock_third = TaskOutput(
        description="Third task output",
        raw="Third task executed",  # Output when condition succeeds using first task output
        agent=writer.role,
    )

    # Set up mocks for task execution and conditional logic
    with patch.object(ConditionalTask, "should_execute") as mock_should_execute:
        # First conditional fails, second succeeds
        mock_should_execute.side_effect = [False, True]
        with patch.object(Task, "execute_sync") as mock_execute:
            mock_execute.side_effect = [mock_first, mock_third]
            result = crew.kickoff()

            # Verify execution behavior
            assert mock_execute.call_count == 2  # Only first and third tasks execute
            assert mock_should_execute.call_count == 2  # Both conditionals checked

            # Verify outputs collection:
            # First executed task output, followed by an automatically generated (skipped) output, then the conditional execution
            assert len(result.tasks_output) == 3
            assert (
                result.tasks_output[0].raw == "First success output"
            )  # First task succeeded
            assert (
                result.tasks_output[1].raw == ""
            )  # Second task skipped (condition failed)
            assert (
                result.tasks_output[2].raw == "Third task executed"
            )  # Third task used first task's output


@pytest.mark.vcr(filter_headers=["authorization"])
def test_conditional_tasks_result_collection():
    """Test that task outputs are properly collected based on execution status."""
    task1 = Task(
        description="Normal task that always executes",
        expected_output="First output",
        agent=researcher,
    )

    def condition_never_met(task_output: TaskOutput) -> bool:
        return "never matches" in task_output.raw.lower()

    def condition_always_met(task_output: TaskOutput) -> bool:
        return "success" in task_output.raw.lower()

    task2 = ConditionalTask(
        description="Conditional task that never executes",
        expected_output="Second output",
        agent=researcher,
        condition=condition_never_met,
    )

    task3 = ConditionalTask(
        description="Conditional task that always executes",
        expected_output="Third output",
        agent=writer,
        condition=condition_always_met,
    )

    crew = Crew(
        agents=[researcher, writer],
        tasks=[task1, task2, task3],
    )

    # Mock outputs for different execution paths
    mock_success = TaskOutput(
        description="Success output",
        raw="Success output",  # Triggers third task's condition
        agent=researcher.role,
    )
    mock_conditional = TaskOutput(
        description="Conditional output",
        raw="Conditional task executed",
        agent=writer.role,
    )

    # Set up mocks for task execution and conditional logic
    with patch.object(ConditionalTask, "should_execute") as mock_should_execute:
        # First conditional fails, second succeeds
        mock_should_execute.side_effect = [False, True]
        with patch.object(Task, "execute_sync") as mock_execute:
            mock_execute.side_effect = [mock_success, mock_conditional]
            result = crew.kickoff()

            # Verify execution behavior
            assert mock_execute.call_count == 2  # Only first and third tasks execute
            assert mock_should_execute.call_count == 2  # Both conditionals checked

            # Verify task output collection:
            # There should be three outputs: normal task, skipped conditional task (empty output),
            # and the conditional task that executed.
            assert len(result.tasks_output) == 3
            assert (
                result.tasks_output[0].raw == "Success output"
            )  # Normal task executed
            assert result.tasks_output[1].raw == ""  # Second task skipped
            assert (
                result.tasks_output[2].raw == "Conditional task executed"
            )  # Third task executed

            # Verify task output collection
            assert len(result.tasks_output) == 3
            assert (
                result.tasks_output[0].raw == "Success output"
            )  # Normal task executed
            assert result.tasks_output[1].raw == ""  # Second task skipped
            assert (
                result.tasks_output[2].raw == "Conditional task executed"
            )  # Third task executed


@pytest.mark.vcr(filter_headers=["authorization"])
def test_multiple_conditional_tasks():
    """Test that having multiple conditional tasks in sequence works correctly."""
    task1 = Task(
        description="Initial research task",
        expected_output="Research output",
        agent=researcher,
    )

    def condition1(task_output: TaskOutput) -> bool:
        return "success" in task_output.raw.lower()

    def condition2(task_output: TaskOutput) -> bool:
        return "proceed" in task_output.raw.lower()

    task2 = ConditionalTask(
        description="First conditional task",
        expected_output="Conditional output 1",
        agent=writer,
        condition=condition1,
    )

    task3 = ConditionalTask(
        description="Second conditional task",
        expected_output="Conditional output 2",
        agent=writer,
        condition=condition2,
    )

    crew = Crew(
        agents=[researcher, writer],
        tasks=[task1, task2, task3],
    )

    # Mock different task outputs to test conditional logic
    mock_success = TaskOutput(
        description="Mock success",
        raw="Success and proceed output",
        agent=researcher.role,
    )

    # Set up mocks for task execution
    with patch.object(Task, "execute_sync", return_value=mock_success) as mock_execute:
        result = crew.kickoff()
        # Verify all tasks were executed (no IndexError)
        assert mock_execute.call_count == 3
        assert len(result.tasks_output) == 3


@pytest.mark.vcr(filter_headers=["authorization"])
def test_using_contextual_memory():
    from unittest.mock import patch

    math_researcher = Agent(
        role="Researcher",
        goal="You research about math.",
        backstory="You're an expert in research and you love to learn new things.",
        allow_delegation=False,
    )

    task1 = Task(
        description="Research a topic to teach a kid aged 6 about math.",
        expected_output="A topic, explanation, angle, and examples.",
        agent=math_researcher,
    )

    crew = Crew(
        agents=[math_researcher],
        tasks=[task1],
        memory=True,
    )

    with patch.object(ContextualMemory, "build_context_for_task") as contextual_mem:
        crew.kickoff()
        contextual_mem.assert_called_once()


@pytest.mark.vcr(filter_headers=["authorization"])
def test_using_contextual_memory_with_long_term_memory():
    from unittest.mock import patch

    math_researcher = Agent(
        role="Researcher",
        goal="You research about math.",
        backstory="You're an expert in research and you love to learn new things.",
        allow_delegation=False,
    )

    task1 = Task(
        description="Research a topic to teach a kid aged 6 about math.",
        expected_output="A topic, explanation, angle, and examples.",
        agent=math_researcher,
    )

    crew = Crew(
        agents=[math_researcher],
        tasks=[task1],
        long_term_memory=LongTermMemory(),
    )

    with patch.object(ContextualMemory, "build_context_for_task") as contextual_mem:
        crew.kickoff()
        contextual_mem.assert_called_once()
        assert crew.memory is False


@pytest.mark.vcr(filter_headers=["authorization"])
def test_warning_long_term_memory_without_entity_memory():
    from unittest.mock import patch

    math_researcher = Agent(
        role="Researcher",
        goal="You research about math.",
        backstory="You're an expert in research and you love to learn new things.",
        allow_delegation=False,
    )

    task1 = Task(
        description="Research a topic to teach a kid aged 6 about math.",
        expected_output="A topic, explanation, angle, and examples.",
        agent=math_researcher,
    )

    crew = Crew(
        agents=[math_researcher],
        tasks=[task1],
        long_term_memory=LongTermMemory(),
    )

    with (
        patch("crewai.utilities.printer.Printer.print") as mock_print,
        patch(
            "crewai.memory.long_term.long_term_memory.LongTermMemory.save"
        ) as save_memory,
    ):
        crew.kickoff()
        mock_print.assert_called_with(
            content="Long term memory is enabled, but entity memory is not enabled. Please configure entity memory or set memory=True to automatically enable it.",
            color="bold_yellow",
        )
        save_memory.assert_not_called()


@pytest.mark.vcr(filter_headers=["authorization"])
def test_long_term_memory_with_memory_flag():
    from unittest.mock import patch

    math_researcher = Agent(
        role="Researcher",
        goal="You research about math.",
        backstory="You're an expert in research and you love to learn new things.",
        allow_delegation=False,
    )

    task1 = Task(
        description="Research a topic to teach a kid aged 6 about math.",
        expected_output="A topic, explanation, angle, and examples.",
        agent=math_researcher,
    )

    crew = Crew(
        agents=[math_researcher],
        tasks=[task1],
        memory=True,
        long_term_memory=LongTermMemory(),
    )

    with (
        patch("crewai.utilities.printer.Printer.print") as mock_print,
        patch(
            "crewai.memory.long_term.long_term_memory.LongTermMemory.save"
        ) as save_memory,
    ):
        crew.kickoff()
        mock_print.assert_not_called()
        save_memory.assert_called_once()


@pytest.mark.vcr(filter_headers=["authorization"])
def test_using_contextual_memory_with_short_term_memory():
    from unittest.mock import patch

    math_researcher = Agent(
        role="Researcher",
        goal="You research about math.",
        backstory="You're an expert in research and you love to learn new things.",
        allow_delegation=False,
    )

    task1 = Task(
        description="Research a topic to teach a kid aged 6 about math.",
        expected_output="A topic, explanation, angle, and examples.",
        agent=math_researcher,
    )

    crew = Crew(
        agents=[math_researcher],
        tasks=[task1],
        short_term_memory=ShortTermMemory(),
    )

    with patch.object(ContextualMemory, "build_context_for_task") as contextual_mem:
        crew.kickoff()
        contextual_mem.assert_called_once()
        assert crew.memory is False


@pytest.mark.vcr(filter_headers=["authorization"])
def test_disabled_memory_using_contextual_memory():
    from unittest.mock import patch

    math_researcher = Agent(
        role="Researcher",
        goal="You research about math.",
        backstory="You're an expert in research and you love to learn new things.",
        allow_delegation=False,
    )

    task1 = Task(
        description="Research a topic to teach a kid aged 6 about math.",
        expected_output="A topic, explanation, angle, and examples.",
        agent=math_researcher,
    )

    crew = Crew(
        agents=[math_researcher],
        tasks=[task1],
        memory=False,
    )

    with patch.object(ContextualMemory, "build_context_for_task") as contextual_mem:
        crew.kickoff()
        contextual_mem.assert_not_called()


@pytest.mark.vcr(filter_headers=["authorization"])
def test_crew_log_file_output(tmp_path):
    test_file = tmp_path / "logs.txt"
    tasks = [
        Task(
            description="Say Hi",
            expected_output="The word: Hi",
            agent=researcher,
        )
    ]

    crew = Crew(agents=[researcher], tasks=tasks, output_log_file=str(test_file))
    crew.kickoff()
    assert test_file.exists()


@pytest.mark.vcr(filter_headers=["authorization"])
def test_crew_output_file_end_to_end(tmp_path):
    """Test output file functionality in a full crew context."""
    # Create an agent
    agent = Agent(
        role="Researcher",
        goal="Analyze AI topics",
        backstory="You have extensive AI research experience.",
        allow_delegation=False,
    )

    # Create a task with dynamic output file path
    dynamic_path = tmp_path / "output_{topic}.txt"
    task = Task(
        description="Explain the advantages of {topic}.",
        expected_output="A summary of the main advantages, bullet points recommended.",
        agent=agent,
        output_file=str(dynamic_path),
    )

    # Create and run the crew
    crew = Crew(
        agents=[agent],
        tasks=[task],
        process=Process.sequential,
    )
    crew.kickoff(inputs={"topic": "AI"})

    # Verify file creation and cleanup
    expected_file = tmp_path / "output_AI.txt"
    assert expected_file.exists(), f"Output file {expected_file} was not created"


def test_crew_output_file_validation_failures():
    """Test output file validation failures in a crew context."""
    agent = Agent(
        role="Researcher",
        goal="Analyze data",
        backstory="You analyze data files.",
        allow_delegation=False,
    )

    # Test path traversal
    with pytest.raises(ValueError, match="Path traversal"):
        task = Task(
            description="Analyze data",
            expected_output="Analysis results",
            agent=agent,
            output_file="../output.txt",
        )
        Crew(agents=[agent], tasks=[task]).kickoff()

    # Test shell special characters
    with pytest.raises(ValueError, match="Shell special characters"):
        task = Task(
            description="Analyze data",
            expected_output="Analysis results",
            agent=agent,
            output_file="output.txt | rm -rf /",
        )
        Crew(agents=[agent], tasks=[task]).kickoff()

    # Test shell expansion
    with pytest.raises(ValueError, match="Shell expansion"):
        task = Task(
            description="Analyze data",
            expected_output="Analysis results",
            agent=agent,
            output_file="~/output.txt",
        )
        Crew(agents=[agent], tasks=[task]).kickoff()

    # Test invalid template variable
    with pytest.raises(ValueError, match="Invalid template variable"):
        task = Task(
            description="Analyze data",
            expected_output="Analysis results",
            agent=agent,
            output_file="{invalid-name}/output.txt",
        )
        Crew(agents=[agent], tasks=[task]).kickoff()


def test_manager_agent():
    from unittest.mock import patch

    task = Task(
        description="Come up with a list of 5 interesting ideas to explore for an article, then write one amazing paragraph highlight for each idea that showcases how good an article about this topic could be. Return the list of ideas with their paragraph and your notes.",
        expected_output="5 bullet points with a paragraph for each idea.",
    )

    manager = Agent(
        role="Manager",
        goal="Manage the crew and ensure the tasks are completed efficiently.",
        backstory="You're an experienced manager, skilled in overseeing complex projects and guiding teams to success. Your role is to coordinate the efforts of the crew members, ensuring that each task is completed on time and to the highest standard.",
        allow_delegation=False,
    )

    crew = Crew(
        agents=[researcher, writer],
        process=Process.hierarchical,
        manager_agent=manager,
        tasks=[task],
    )

    mock_task_output = TaskOutput(
        description="Mock description", raw="mocked output", agent="mocked agent"
    )

    # Because we are mocking execute_sync, we never hit the underlying _execute_core
    # which sets the output attribute of the task
    task.output = mock_task_output

    with patch.object(
        Task, "execute_sync", return_value=mock_task_output
    ) as mock_execute_sync:
        crew.kickoff()
        assert manager.allow_delegation is True
        mock_execute_sync.assert_called()


def test_manager_agent_in_agents_raises_exception():
    task = Task(
        description="Come up with a list of 5 interesting ideas to explore for an article, then write one amazing paragraph highlight for each idea that showcases how good an article about this topic could be. Return the list of ideas with their paragraph and your notes.",
        expected_output="5 bullet points with a paragraph for each idea.",
    )

    manager = Agent(
        role="Manager",
        goal="Manage the crew and ensure the tasks are completed efficiently.",
        backstory="You're an experienced manager, skilled in overseeing complex projects and guiding teams to success. Your role is to coordinate the efforts of the crew members, ensuring that each task is completed on time and to the highest standard.",
        allow_delegation=False,
    )

    with pytest.raises(pydantic_core._pydantic_core.ValidationError):
        Crew(
            agents=[researcher, writer, manager],
            process=Process.hierarchical,
            manager_agent=manager,
            tasks=[task],
        )


def test_manager_agent_with_tools_raises_exception():
    from crewai.tools import tool

    @tool
    def testing_tool(first_number: int, second_number: int) -> int:
        """Useful for when you need to multiply two numbers together."""
        return first_number * second_number

    task = Task(
        description="Come up with a list of 5 interesting ideas to explore for an article, then write one amazing paragraph highlight for each idea that showcases how good an article about this topic could be. Return the list of ideas with their paragraph and your notes.",
        expected_output="5 bullet points with a paragraph for each idea.",
    )

    manager = Agent(
        role="Manager",
        goal="Manage the crew and ensure the tasks are completed efficiently.",
        backstory="You're an experienced manager, skilled in overseeing complex projects and guiding teams to success. Your role is to coordinate the efforts of the crew members, ensuring that each task is completed on time and to the highest standard.",
        allow_delegation=False,
        tools=[testing_tool],
    )

    crew = Crew(
        agents=[researcher, writer],
        process=Process.hierarchical,
        manager_agent=manager,
        tasks=[task],
    )

    with pytest.raises(Exception):
        crew.kickoff()


@patch("crewai.crew.Crew.kickoff")
@patch("crewai.crew.CrewTrainingHandler")
@patch("crewai.crew.TaskEvaluator")
@patch("crewai.crew.Crew.copy")
def test_crew_train_success(
    copy_mock, task_evaluator, crew_training_handler, kickoff_mock
):
    task = Task(
        description="Come up with a list of 5 interesting ideas to explore for an article, then write one amazing paragraph highlight for each idea that showcases how good an article about this topic could be. Return the list of ideas with their paragraph and your notes.",
        expected_output="5 bullet points with a paragraph for each idea.",
        agent=researcher,
    )

    crew = Crew(
        agents=[researcher, writer],
        tasks=[task],
    )

    # Create a mock for the copied crew
    copy_mock.return_value = crew

    received_events = []

    @crewai_event_bus.on(CrewTrainStartedEvent)
    def on_crew_train_started(source, event: CrewTrainStartedEvent):
        received_events.append(event)

    @crewai_event_bus.on(CrewTrainCompletedEvent)
    def on_crew_train_completed(source, event: CrewTrainCompletedEvent):
        received_events.append(event)

    crew.train(
        n_iterations=2, inputs={"topic": "AI"}, filename="trained_agents_data.pkl"
    )

    # Ensure kickoff is called on the copied crew
    kickoff_mock.assert_has_calls(
        [mock.call(inputs={"topic": "AI"}), mock.call(inputs={"topic": "AI"})]
    )

    task_evaluator.assert_has_calls(
        [
            mock.call(researcher),
            mock.call().evaluate_training_data(
                training_data=crew_training_handler().load(),
                agent_id=str(researcher.id),
            ),
            mock.call().evaluate_training_data().model_dump(),
            mock.call(writer),
            mock.call().evaluate_training_data(
                training_data=crew_training_handler().load(),
                agent_id=str(writer.id),
            ),
            mock.call().evaluate_training_data().model_dump(),
        ]
    )

    crew_training_handler.assert_any_call("training_data.pkl")
    crew_training_handler().load.assert_called()

    crew_training_handler.assert_any_call("trained_agents_data.pkl")
    crew_training_handler().load.assert_called()

    crew_training_handler().save_trained_data.assert_has_calls(
        [
            mock.call(
                agent_id="Researcher",
                trained_data=task_evaluator().evaluate_training_data().model_dump(),
            ),
            mock.call(
                agent_id="Senior Writer",
                trained_data=task_evaluator().evaluate_training_data().model_dump(),
            ),
        ]
    )

    assert len(received_events) == 2
    assert isinstance(received_events[0], CrewTrainStartedEvent)
    assert isinstance(received_events[1], CrewTrainCompletedEvent)


def test_crew_train_error():
    task = Task(
        description="Come up with a list of 5 interesting ideas to explore for an article",
        expected_output="5 bullet points with a paragraph for each idea.",
        agent=researcher,
    )

    crew = Crew(
        agents=[researcher, writer],
        tasks=[task],
    )

    with pytest.raises(TypeError) as e:
        crew.train()  # type: ignore purposefully throwing err
        assert "train() missing 1 required positional argument: 'n_iterations'" in str(
            e
        )


def test__setup_for_training():
    researcher.allow_delegation = True
    writer.allow_delegation = True
    agents = [researcher, writer]
    task = Task(
        description="Come up with a list of 5 interesting ideas to explore for an article",
        expected_output="5 bullet points with a paragraph for each idea.",
        agent=researcher,
    )

    crew = Crew(
        agents=agents,
        tasks=[task],
    )

    assert crew._train is False
    assert task.human_input is False

    for agent in agents:
        assert agent.allow_delegation is True

    crew._setup_for_training("trained_agents_data.pkl")

    assert crew._train is True
    assert task.human_input is True

    for agent in agents:
        assert agent.allow_delegation is False


@pytest.mark.vcr(filter_headers=["authorization"])
def test_replay_feature():
    list_ideas = Task(
        description="Generate a list of 5 interesting ideas to explore for an article, where each bulletpoint is under 15 words.",
        expected_output="Bullet point list of 5 important events. No additional commentary.",
        agent=researcher,
    )
    write = Task(
        description="Write a sentence about the events",
        expected_output="A sentence about the events",
        agent=writer,
        context=[list_ideas],
    )

    crew = Crew(
        agents=[researcher, writer],
        tasks=[list_ideas, write],
        process=Process.sequential,
    )

    with patch.object(Task, "execute_sync") as mock_execute_task:
        mock_execute_task.return_value = TaskOutput(
            description="Mock description",
            raw="Mocked output for list of ideas",
            agent="Researcher",
            json_dict=None,
            output_format=OutputFormat.RAW,
            pydantic=None,
            summary="Mocked output for list of ideas",
        )

        crew.kickoff()
        crew.replay(str(write.id))
        # Ensure context was passed correctly
        assert mock_execute_task.call_count == 3


@pytest.mark.vcr(filter_headers=["authorization"])
def test_crew_replay_error():
    task = Task(
        description="Come up with a list of 5 interesting ideas to explore for an article",
        expected_output="5 bullet points with a paragraph for each idea.",
        agent=researcher,
    )

    crew = Crew(
        agents=[researcher, writer],
        tasks=[task],
    )

    with pytest.raises(TypeError) as e:
        crew.replay()  # type: ignore purposefully throwing err
        assert "task_id is required" in str(e)


@pytest.mark.vcr(filter_headers=["authorization"])
def test_crew_task_db_init():
    agent = Agent(
        role="Content Writer",
        goal="Write engaging content on various topics.",
        backstory="You have a background in journalism and creative writing.",
    )

    task = Task(
        description="Write a detailed article about AI in healthcare.",
        expected_output="A 1 paragraph article about AI.",
        agent=agent,
    )

    crew = Crew(agents=[agent], tasks=[task])

    with patch.object(Task, "execute_sync") as mock_execute_task:
        mock_execute_task.return_value = TaskOutput(
            description="Write about AI in healthcare.",
            raw="Artificial Intelligence (AI) is revolutionizing healthcare by enhancing diagnostic accuracy, personalizing treatment plans, and streamlining administrative tasks.",
            agent="Content Writer",
            json_dict=None,
            output_format=OutputFormat.RAW,
            pydantic=None,
            summary="Write about AI in healthcare...",
        )

        crew.kickoff()

        # Check if this runs without raising an exception
        try:
            db_handler = TaskOutputStorageHandler()
            db_handler.load()
            assert True  # If we reach this point, no exception was raised
        except Exception as e:
            pytest.fail(f"An exception was raised: {str(e)}")


@pytest.mark.vcr(filter_headers=["authorization"])
def test_replay_task_with_context():
    agent1 = Agent(
        role="Researcher",
        goal="Research AI advancements.",
        backstory="You are an expert in AI research.",
    )
    agent2 = Agent(
        role="Writer",
        goal="Write detailed articles on AI.",
        backstory="You have a background in journalism and AI.",
    )

    task1 = Task(
        description="Research the latest advancements in AI.",
        expected_output="A detailed report on AI advancements.",
        agent=agent1,
    )
    task2 = Task(
        description="Summarize the AI advancements report.",
        expected_output="A summary of the AI advancements report.",
        agent=agent2,
    )
    task3 = Task(
        description="Write an article based on the AI advancements summary.",
        expected_output="An article on AI advancements.",
        agent=agent2,
    )
    task4 = Task(
        description="Create a presentation based on the AI advancements article.",
        expected_output="A presentation on AI advancements.",
        agent=agent2,
        context=[task1],
    )

    crew = Crew(
        agents=[agent1, agent2],
        tasks=[task1, task2, task3, task4],
        process=Process.sequential,
    )

    mock_task_output1 = TaskOutput(
        description="Research the latest advancements in AI.",
        raw="Detailed report on AI advancements...",
        agent="Researcher",
        json_dict=None,
        output_format=OutputFormat.RAW,
        pydantic=None,
        summary="Detailed report on AI advancements...",
    )
    mock_task_output2 = TaskOutput(
        description="Summarize the AI advancements report.",
        raw="Summary of the AI advancements report...",
        agent="Writer",
        json_dict=None,
        output_format=OutputFormat.RAW,
        pydantic=None,
        summary="Summary of the AI advancements report...",
    )
    mock_task_output3 = TaskOutput(
        description="Write an article based on the AI advancements summary.",
        raw="Article on AI advancements...",
        agent="Writer",
        json_dict=None,
        output_format=OutputFormat.RAW,
        pydantic=None,
        summary="Article on AI advancements...",
    )
    mock_task_output4 = TaskOutput(
        description="Create a presentation based on the AI advancements article.",
        raw="Presentation on AI advancements...",
        agent="Writer",
        json_dict=None,
        output_format=OutputFormat.RAW,
        pydantic=None,
        summary="Presentation on AI advancements...",
    )

    with patch.object(Task, "execute_sync") as mock_execute_task:
        mock_execute_task.side_effect = [
            mock_task_output1,
            mock_task_output2,
            mock_task_output3,
            mock_task_output4,
        ]

        crew.kickoff()
        db_handler = TaskOutputStorageHandler()
        assert db_handler.load() != []

        with patch.object(Task, "execute_sync") as mock_replay_task:
            mock_replay_task.return_value = mock_task_output4

            replayed_output = crew.replay(str(task4.id))
            assert replayed_output.raw == "Presentation on AI advancements..."

        db_handler.reset()


@pytest.mark.vcr(filter_headers=["authorization"])
def test_replay_with_context():
    agent = Agent(role="test_agent", backstory="Test Description", goal="Test Goal")
    task1 = Task(
        description="Context Task", expected_output="Say Task Output", agent=agent
    )
    task2 = Task(
        description="Test Task", expected_output="Say Hi", agent=agent, context=[task1]
    )

    context_output = TaskOutput(
        description="Context Task Output",
        agent="test_agent",
        raw="context raw output",
        pydantic=None,
        json_dict={},
        output_format=OutputFormat.RAW,
    )
    task1.output = context_output

    crew = Crew(agents=[agent], tasks=[task1, task2], process=Process.sequential)

    with patch(
        "crewai.utilities.task_output_storage_handler.TaskOutputStorageHandler.load",
        return_value=[
            {
                "task_id": str(task1.id),
                "output": {
                    "description": context_output.description,
                    "summary": context_output.summary,
                    "raw": context_output.raw,
                    "pydantic": context_output.pydantic,
                    "json_dict": context_output.json_dict,
                    "output_format": context_output.output_format,
                    "agent": context_output.agent,
                },
                "inputs": {},
            },
            {
                "task_id": str(task2.id),
                "output": {
                    "description": "Test Task Output",
                    "summary": None,
                    "raw": "test raw output",
                    "pydantic": None,
                    "json_dict": {},
                    "output_format": "json",
                    "agent": "test_agent",
                },
                "inputs": {},
            },
        ],
    ):
        crew.replay(str(task2.id))

        assert crew.tasks[1].context[0].output.raw == "context raw output"


@pytest.mark.vcr(filter_headers=["authorization"])
def test_replay_with_invalid_task_id():
    agent = Agent(role="test_agent", backstory="Test Description", goal="Test Goal")
    task1 = Task(
        description="Context Task", expected_output="Say Task Output", agent=agent
    )
    task2 = Task(
        description="Test Task", expected_output="Say Hi", agent=agent, context=[task1]
    )

    context_output = TaskOutput(
        description="Context Task Output",
        agent="test_agent",
        raw="context raw output",
        pydantic=None,
        json_dict={},
        output_format=OutputFormat.RAW,
    )
    task1.output = context_output

    crew = Crew(agents=[agent], tasks=[task1, task2], process=Process.sequential)

    with patch(
        "crewai.utilities.task_output_storage_handler.TaskOutputStorageHandler.load",
        return_value=[
            {
                "task_id": str(task1.id),
                "output": {
                    "description": context_output.description,
                    "summary": context_output.summary,
                    "raw": context_output.raw,
                    "pydantic": context_output.pydantic,
                    "json_dict": context_output.json_dict,
                    "output_format": context_output.output_format,
                    "agent": context_output.agent,
                },
                "inputs": {},
            },
            {
                "task_id": str(task2.id),
                "output": {
                    "description": "Test Task Output",
                    "summary": None,
                    "raw": "test raw output",
                    "pydantic": None,
                    "json_dict": {},
                    "output_format": "json",
                    "agent": "test_agent",
                },
                "inputs": {},
            },
        ],
    ):
        with pytest.raises(
            ValueError,
            match="Task with id bf5b09c9-69bd-4eb8-be12-f9e5bae31c2d not found in the crew's tasks.",
        ):
            crew.replay("bf5b09c9-69bd-4eb8-be12-f9e5bae31c2d")


@pytest.mark.vcr(filter_headers=["authorization"])
@patch.object(Crew, "_interpolate_inputs")
def test_replay_interpolates_inputs_properly(mock_interpolate_inputs):
    agent = Agent(role="test_agent", backstory="Test Description", goal="Test Goal")
    task1 = Task(description="Context Task", expected_output="Say {name}", agent=agent)
    task2 = Task(
        description="Test Task",
        expected_output="Say Hi to {name}",
        agent=agent,
        context=[task1],
    )

    context_output = TaskOutput(
        description="Context Task Output",
        agent="test_agent",
        raw="context raw output",
        pydantic=None,
        json_dict={},
        output_format=OutputFormat.RAW,
    )
    task1.output = context_output

    crew = Crew(agents=[agent], tasks=[task1, task2], process=Process.sequential)
    crew.kickoff(inputs={"name": "John"})

    with patch(
        "crewai.utilities.task_output_storage_handler.TaskOutputStorageHandler.load",
        return_value=[
            {
                "task_id": str(task1.id),
                "output": {
                    "description": context_output.description,
                    "summary": context_output.summary,
                    "raw": context_output.raw,
                    "pydantic": context_output.pydantic,
                    "json_dict": context_output.json_dict,
                    "output_format": context_output.output_format,
                    "agent": context_output.agent,
                },
                "inputs": {"name": "John"},
            },
            {
                "task_id": str(task2.id),
                "output": {
                    "description": "Test Task Output",
                    "summary": None,
                    "raw": "test raw output",
                    "pydantic": None,
                    "json_dict": {},
                    "output_format": "json",
                    "agent": "test_agent",
                },
                "inputs": {"name": "John"},
            },
        ],
    ):
        crew.replay(str(task2.id))
        assert crew._inputs == {"name": "John"}
        assert mock_interpolate_inputs.call_count == 2


@pytest.mark.vcr(filter_headers=["authorization"])
def test_replay_setup_context():
    agent = Agent(role="test_agent", backstory="Test Description", goal="Test Goal")
    task1 = Task(description="Context Task", expected_output="Say {name}", agent=agent)
    task2 = Task(
        description="Test Task",
        expected_output="Say Hi to {name}",
        agent=agent,
    )
    context_output = TaskOutput(
        description="Context Task Output",
        agent="test_agent",
        raw="context raw output",
        pydantic=None,
        json_dict={},
        output_format=OutputFormat.RAW,
    )
    task1.output = context_output
    crew = Crew(agents=[agent], tasks=[task1, task2], process=Process.sequential)
    with patch(
        "crewai.utilities.task_output_storage_handler.TaskOutputStorageHandler.load",
        return_value=[
            {
                "task_id": str(task1.id),
                "output": {
                    "description": context_output.description,
                    "summary": context_output.summary,
                    "raw": context_output.raw,
                    "pydantic": context_output.pydantic,
                    "json_dict": context_output.json_dict,
                    "output_format": context_output.output_format,
                    "agent": context_output.agent,
                },
                "inputs": {"name": "John"},
            },
            {
                "task_id": str(task2.id),
                "output": {
                    "description": "Test Task Output",
                    "summary": None,
                    "raw": "test raw output",
                    "pydantic": None,
                    "json_dict": {},
                    "output_format": "json",
                    "agent": "test_agent",
                },
                "inputs": {"name": "John"},
            },
        ],
    ):
        crew.replay(str(task2.id))

        # Check if the first task's output was set correctly
        assert crew.tasks[0].output is not None
        assert isinstance(crew.tasks[0].output, TaskOutput)
        assert crew.tasks[0].output.description == "Context Task Output"
        assert crew.tasks[0].output.agent == "test_agent"
        assert crew.tasks[0].output.raw == "context raw output"
        assert crew.tasks[0].output.output_format == OutputFormat.RAW

        assert crew.tasks[1].prompt_context == "context raw output"


def test_key():
    tasks = [
        Task(
            description="Give me a list of 5 interesting ideas to explore for na article, what makes them unique and interesting.",
            expected_output="Bullet point list of 5 important events.",
            agent=researcher,
        ),
        Task(
            description="Write a 1 amazing paragraph highlight for each idea that showcases how good an article about this topic could be. Return the list of ideas with their paragraph and your notes.",
            expected_output="A 4 paragraph article about AI.",
            agent=writer,
        ),
    ]
    crew = Crew(
        agents=[researcher, writer],
        process=Process.sequential,
        tasks=tasks,
    )
    hash = hashlib.md5(
        f"{researcher.key}|{writer.key}|{tasks[0].key}|{tasks[1].key}".encode()
    ).hexdigest()

    assert crew.key == hash


def test_key_with_interpolated_inputs():
    researcher = Agent(
        role="{topic} Researcher",
        goal="Make the best research and analysis on content {topic}",
        backstory="You're an expert researcher, specialized in technology, software engineering, AI and startups. You work as a freelancer and is now working on doing research and analysis for a new customer.",
        allow_delegation=False,
    )

    writer = Agent(
        role="{topic} Senior Writer",
        goal="Write the best content about {topic}",
        backstory="You're a senior writer, specialized in technology, software engineering, AI and startups. You work as a freelancer and are now working on writing content for a new customer.",
        allow_delegation=False,
    )

    tasks = [
        Task(
            description="Give me a list of 5 interesting ideas about {topic} to explore for an article, what makes them unique and interesting.",
            expected_output="Bullet point list of 5 important events.",
            agent=researcher,
        ),
        Task(
            description="Write a 1 amazing paragraph highlight for each idea of {topic} that showcases how good an article about this topic could be. Return the list of ideas with their paragraph and your notes.",
            expected_output="A 4 paragraph article about AI.",
            agent=writer,
        ),
    ]

    crew = Crew(
        agents=[researcher, writer],
        process=Process.sequential,
        tasks=tasks,
    )
    hash = hashlib.md5(
        f"{researcher.key}|{writer.key}|{tasks[0].key}|{tasks[1].key}".encode()
    ).hexdigest()

    assert crew.key == hash

    curr_key = crew.key
    crew._interpolate_inputs({"topic": "AI"})
    assert crew.key == curr_key


def test_conditional_task_requirement_breaks_when_singular_conditional_task():
    def condition_fn(output) -> bool:
        return output.raw.startswith("Andrew Ng has!!")

    task = ConditionalTask(
        description="Come up with a list of 5 interesting ideas to explore for an article, then write one amazing paragraph highlight for each idea that showcases how good an article about this topic could be. Return the list of ideas with their paragraph and your notes.",
        expected_output="5 bullet points with a paragraph for each idea.",
        condition=condition_fn,
    )

    with pytest.raises(pydantic_core._pydantic_core.ValidationError):
        Crew(
            agents=[researcher, writer],
            tasks=[task],
        )


@pytest.mark.vcr(filter_headers=["authorization"])
def test_conditional_task_last_task_when_conditional_is_true():
    def condition_fn(output) -> bool:
        return True

    task1 = Task(
        description="Say Hi",
        expected_output="Hi",
        agent=researcher,
    )
    task2 = ConditionalTask(
        description="Come up with a list of 5 interesting ideas to explore for an article, then write one amazing paragraph highlight for each idea that showcases how good an article about this topic could be. Return the list of ideas with their paragraph and your notes.",
        expected_output="5 bullet points with a paragraph for each idea.",
        condition=condition_fn,
        agent=writer,
    )

    crew = Crew(
        agents=[researcher, writer],
        tasks=[task1, task2],
    )
    result = crew.kickoff()
    assert result.raw.startswith(
        "Hi\n\nHere are five interesting ideas for articles focused on AI and AI agents, each accompanied by a compelling paragraph to showcase the potential impact and depth of each topic:"
    )


@pytest.mark.vcr(filter_headers=["authorization"])
def test_conditional_task_last_task_when_conditional_is_false():
    def condition_fn(output) -> bool:
        return False

    task1 = Task(
        description="Say Hi",
        expected_output="Hi",
        agent=researcher,
    )
    task2 = ConditionalTask(
        description="Come up with a list of 5 interesting ideas to explore for an article, then write one amazing paragraph highlight for each idea that showcases how good an article about this topic could be. Return the list of ideas with their paragraph and your notes.",
        expected_output="5 bullet points with a paragraph for each idea.",
        condition=condition_fn,
        agent=writer,
    )

    crew = Crew(
        agents=[researcher, writer],
        tasks=[task1, task2],
    )
    result = crew.kickoff()
    assert result.raw == "Hi"


def test_conditional_task_requirement_breaks_when_task_async():
    def my_condition(context):
        return context.get("some_value") > 10

    task = ConditionalTask(
        description="Come up with a list of 5 interesting ideas to explore for an article, then write one amazing paragraph highlight for each idea that showcases how good an article about this topic could be. Return the list of ideas with their paragraph and your notes.",
        expected_output="5 bullet points with a paragraph for each idea.",
        execute_async=True,
        condition=my_condition,
        agent=researcher,
    )
    task2 = Task(
        description="Say Hi",
        expected_output="Hi",
        agent=writer,
    )

    with pytest.raises(pydantic_core._pydantic_core.ValidationError):
        Crew(
            agents=[researcher, writer],
            tasks=[task, task2],
        )


@pytest.mark.vcr(filter_headers=["authorization"])
def test_conditional_should_skip():
    task1 = Task(description="Return hello", expected_output="say hi", agent=researcher)

    condition_mock = MagicMock(return_value=False)
    task2 = ConditionalTask(
        description="Come up with a list of 5 interesting ideas to explore for an article, then write one amazing paragraph highlight for each idea that showcases how good an article about this topic could be. Return the list of ideas with their paragraph and your notes.",
        expected_output="5 bullet points with a paragraph for each idea.",
        condition=condition_mock,
        agent=writer,
    )
    crew_met = Crew(
        agents=[researcher, writer],
        tasks=[task1, task2],
    )
    with patch.object(Task, "execute_sync") as mock_execute_sync:
        mock_execute_sync.return_value = TaskOutput(
            description="Task 1 description",
            raw="Task 1 output",
            agent="Researcher",
        )

        result = crew_met.kickoff()
        assert mock_execute_sync.call_count == 1

        assert condition_mock.call_count == 1
        assert condition_mock() is False

        assert task2.output is None
        assert result.raw.startswith("Task 1 output")


@pytest.mark.vcr(filter_headers=["authorization"])
def test_conditional_should_execute():
    task1 = Task(description="Return hello", expected_output="say hi", agent=researcher)

    condition_mock = MagicMock(
        return_value=True
    )  # should execute this conditional task
    task2 = ConditionalTask(
        description="Come up with a list of 5 interesting ideas to explore for an article, then write one amazing paragraph highlight for each idea that showcases how good an article about this topic could be. Return the list of ideas with their paragraph and your notes.",
        expected_output="5 bullet points with a paragraph for each idea.",
        condition=condition_mock,
        agent=writer,
    )
    crew_met = Crew(
        agents=[researcher, writer],
        tasks=[task1, task2],
    )
    with patch.object(Task, "execute_sync") as mock_execute_sync:
        mock_execute_sync.return_value = TaskOutput(
            description="Task 1 description",
            raw="Task 1 output",
            agent="Researcher",
        )

        crew_met.kickoff()

        assert condition_mock.call_count == 1
        assert condition_mock() is True
        assert mock_execute_sync.call_count == 2


@mock.patch("crewai.crew.CrewEvaluator")
@mock.patch("crewai.crew.Crew.copy")
@mock.patch("crewai.crew.Crew.kickoff")
def test_crew_testing_function(kickoff_mock, copy_mock, crew_evaluator):
    task = Task(
        description="Come up with a list of 5 interesting ideas to explore for an article, then write one amazing paragraph highlight for each idea that showcases how good an article about this topic could be. Return the list of ideas with their paragraph and your notes.",
        expected_output="5 bullet points with a paragraph for each idea.",
        agent=researcher,
    )

    crew = Crew(
        agents=[researcher],
        tasks=[task],
    )

    # Create a mock for the copied crew
    copy_mock.return_value = crew

    n_iterations = 2
    llm_instance = LLM("gpt-4o-mini")

    received_events = []

    @crewai_event_bus.on(CrewTestStartedEvent)
    def on_crew_test_started(source, event: CrewTestStartedEvent):
        received_events.append(event)

    @crewai_event_bus.on(CrewTestCompletedEvent)
    def on_crew_test_completed(source, event: CrewTestCompletedEvent):
        received_events.append(event)

    crew.test(n_iterations, llm_instance, inputs={"topic": "AI"})

    # Ensure kickoff is called on the copied crew
    kickoff_mock.assert_has_calls(
        [mock.call(inputs={"topic": "AI"}), mock.call(inputs={"topic": "AI"})]
    )

    crew_evaluator.assert_has_calls(
        [
            mock.call(crew, llm_instance),
            mock.call().set_iteration(1),
            mock.call().set_iteration(2),
            mock.call().print_crew_evaluation_result(),
        ]
    )

    assert len(received_events) == 2
    assert isinstance(received_events[0], CrewTestStartedEvent)
    assert isinstance(received_events[1], CrewTestCompletedEvent)


@pytest.mark.vcr(filter_headers=["authorization"])
def test_hierarchical_verbose_manager_agent():
    task = Task(
        description="Come up with a list of 5 interesting ideas to explore for an article, then write one amazing paragraph highlight for each idea that showcases how good an article about this topic could be. Return the list of ideas with their paragraph and your notes.",
        expected_output="5 bullet points with a paragraph for each idea.",
    )

    crew = Crew(
        agents=[researcher, writer],
        tasks=[task],
        process=Process.hierarchical,
        manager_llm="gpt-4o",
        verbose=True,
    )

    crew.kickoff()

    assert crew.manager_agent is not None
    assert crew.manager_agent.verbose


@pytest.mark.vcr(filter_headers=["authorization"])
def test_hierarchical_verbose_false_manager_agent():
    task = Task(
        description="Come up with a list of 5 interesting ideas to explore for an article, then write one amazing paragraph highlight for each idea that showcases how good an article about this topic could be. Return the list of ideas with their paragraph and your notes.",
        expected_output="5 bullet points with a paragraph for each idea.",
    )

    crew = Crew(
        agents=[researcher, writer],
        tasks=[task],
        process=Process.hierarchical,
        manager_llm="gpt-4o",
        verbose=False,
    )

    crew.kickoff()

    assert crew.manager_agent is not None
    assert not crew.manager_agent.verbose


def test_fetch_inputs():
    agent = Agent(
        role="{role_detail} Researcher",
        goal="Research on {topic}.",
        backstory="Expert in {field}.",
    )

    task = Task(
        description="Analyze the data on {topic}.",
        expected_output="Summary of {topic} analysis.",
        agent=agent,
    )

    crew = Crew(agents=[agent], tasks=[task])

    expected_placeholders = {"role_detail", "topic", "field"}
    actual_placeholders = crew.fetch_inputs()

    assert (
        actual_placeholders == expected_placeholders
    ), f"Expected {expected_placeholders}, but got {actual_placeholders}"


def test_task_tools_preserve_code_execution_tools():
    """
    Test that task tools don't override code execution tools when allow_code_execution=True
    """
    from typing import Type

    from crewai_tools import CodeInterpreterTool
    from pydantic import BaseModel, Field

    from crewai.tools import BaseTool

    class TestToolInput(BaseModel):
        """Input schema for TestTool."""

        query: str = Field(..., description="Query to process")

    class TestTool(BaseTool):
        name: str = "Test Tool"
        description: str = "A test tool that just returns the input"
        args_schema: Type[BaseModel] = TestToolInput

        def _run(self, query: str) -> str:
            return f"Processed: {query}"

    # Create a programmer agent with code execution enabled
    programmer = Agent(
        role="Programmer",
        goal="Write code to solve problems.",
        backstory="You're a programmer who loves to solve problems with code.",
        allow_delegation=True,
        allow_code_execution=True,
    )

    # Create a code reviewer agent
    reviewer = Agent(
        role="Code Reviewer",
        goal="Review code for bugs and improvements",
        backstory="You're an experienced code reviewer who ensures code quality and best practices.",
        allow_delegation=True,
        allow_code_execution=True,
    )

    # Create a task with its own tools
    task = Task(
        description="Write a program to calculate fibonacci numbers.",
        expected_output="A working fibonacci calculator.",
        agent=programmer,
        tools=[TestTool()],
    )

    crew = Crew(
        agents=[programmer, reviewer],
        tasks=[task],
        process=Process.sequential,
    )

    mock_task_output = TaskOutput(
        description="Mock description", raw="mocked output", agent="mocked agent"
    )

    with patch.object(
        Task, "execute_sync", return_value=mock_task_output
    ) as mock_execute_sync:
        crew.kickoff()

        # Get the tools that were actually used in execution
        _, kwargs = mock_execute_sync.call_args
        used_tools = kwargs["tools"]

        # Verify all expected tools are present
        assert any(
            isinstance(tool, TestTool) for tool in used_tools
        ), "Task's TestTool should be present"
        assert any(
            isinstance(tool, CodeInterpreterTool) for tool in used_tools
        ), "CodeInterpreterTool should be present"
        assert any(
            "delegate" in tool.name.lower() for tool in used_tools
        ), "Delegation tool should be present"

        # Verify the total number of tools (TestTool + CodeInterpreter + 2 delegation tools)
        assert (
            len(used_tools) == 4
        ), "Should have TestTool, CodeInterpreter, and 2 delegation tools"


@pytest.mark.vcr(filter_headers=["authorization"])
def test_multimodal_flag_adds_multimodal_tools():
    """
    Test that an agent with multimodal=True automatically has multimodal tools added to the task execution.
    """
    from crewai.tools.agent_tools.add_image_tool import AddImageTool

    # Create an agent that supports multimodal
    multimodal_agent = Agent(
        role="Multimodal Analyst",
        goal="Handle multiple media types (text, images, etc.).",
        backstory="You're an agent specialized in analyzing text, images, and other media.",
        allow_delegation=False,
        multimodal=True,  # crucial for adding the multimodal tool
    )

    # Create a dummy task
    task = Task(
        description="Describe what's in this image and generate relevant metadata.",
        expected_output="An image description plus any relevant metadata.",
        agent=multimodal_agent,
    )

    # Define a crew with the multimodal agent
    crew = Crew(agents=[multimodal_agent], tasks=[task], process=Process.sequential)

    mock_task_output = TaskOutput(
        description="Mock description", raw="mocked output", agent="mocked agent"
    )

    # Mock execute_sync to verify the tools passed at runtime
    with patch.object(
        Task, "execute_sync", return_value=mock_task_output
    ) as mock_execute_sync:
        crew.kickoff()

        # Get the tools that were actually used in execution
        _, kwargs = mock_execute_sync.call_args
        used_tools = kwargs["tools"]

        # Check that the multimodal tool was added
        assert any(
            isinstance(tool, AddImageTool) for tool in used_tools
        ), "AddImageTool should be present when agent is multimodal"

        # Verify we have exactly one tool (just the AddImageTool)
        assert len(used_tools) == 1, "Should only have the AddImageTool"


@pytest.mark.vcr(filter_headers=["authorization"])
def test_multimodal_agent_image_tool_handling():
    """
    Test that multimodal agents properly handle image tools in the CrewAgentExecutor
    """
    # Create a multimodal agent
    multimodal_agent = Agent(
        role="Image Analyst",
        goal="Analyze images and provide descriptions",
        backstory="You're an expert at analyzing and describing images.",
        allow_delegation=False,
        multimodal=True,
    )

    # Create a task that involves image analysis
    task = Task(
        description="Analyze this image and describe what you see.",
        expected_output="A detailed description of the image.",
        agent=multimodal_agent,
    )

    crew = Crew(agents=[multimodal_agent], tasks=[task])

    # Mock the image tool response
    mock_image_tool_result = {
        "role": "user",
        "content": [
            {"type": "text", "text": "Please analyze this image"},
            {
                "type": "image_url",
                "image_url": {
                    "url": "https://example.com/test-image.jpg",
                },
            },
        ],
    }

    # Create a mock task output for the final result
    mock_task_output = TaskOutput(
        description="Mock description",
        raw="A detailed analysis of the image",
        agent="Image Analyst",
    )

    with patch.object(Task, "execute_sync") as mock_execute_sync:
        # Set up the mock to return our task output
        mock_execute_sync.return_value = mock_task_output

        # Execute the crew
        crew.kickoff()

        # Get the tools that were passed to execute_sync
        _, kwargs = mock_execute_sync.call_args
        tools = kwargs["tools"]

        # Verify the AddImageTool is present and properly configured
        image_tools = [tool for tool in tools if tool.name == "Add image to content"]
        assert len(image_tools) == 1, "Should have exactly one AddImageTool"

        # Test the tool's execution
        image_tool = image_tools[0]
        result = image_tool._run(
            image_url="https://example.com/test-image.jpg",
            action="Please analyze this image",
        )

        # Verify the tool returns the expected format
        assert result == mock_image_tool_result
        assert result["role"] == "user"
        assert len(result["content"]) == 2
        assert result["content"][0]["type"] == "text"
        assert result["content"][1]["type"] == "image_url"


@pytest.mark.vcr(filter_headers=["authorization"])
def test_multimodal_agent_describing_image_successfully():
    """
    Test that a multimodal agent can process images without validation errors.
    This test reproduces the scenario from issue #2475.
    """
    llm = LLM(model="openai/gpt-4o", temperature=0.7)  # model with vision capabilities

    expert_analyst = Agent(
        role="Visual Quality Inspector",
        goal="Perform detailed quality analysis of product images",
        backstory="Senior quality control expert with expertise in visual inspection",
        llm=llm,
        verbose=True,
        allow_delegation=False,
        multimodal=True,
    )

    inspection_task = Task(
        description="""
        Analyze the product image at https://www.us.maguireshoes.com/cdn/shop/files/FW24-Edito-Lucena-Distressed-01_1920x.jpg?v=1736371244 with focus on:
        1. Quality of materials
        2. Manufacturing defects
        3. Compliance with standards
        Provide a detailed report highlighting any issues found.
        """,
        expected_output="A detailed report highlighting any issues found",
        agent=expert_analyst,
    )

    crew = Crew(agents=[expert_analyst], tasks=[inspection_task])
    result = crew.kickoff()

    task_output = result.tasks_output[0]
    assert isinstance(task_output, TaskOutput)
    assert task_output.raw == result.raw


@pytest.mark.vcr(filter_headers=["authorization"])
def test_multimodal_agent_live_image_analysis():
    """
    Test that multimodal agents can analyze images through a real API call
    """
    # Create a multimodal agent
    image_analyst = Agent(
        role="Image Analyst",
        goal="Analyze images with high attention to detail",
        backstory="You're an expert at visual analysis, trained to notice and describe details in images.",
        allow_delegation=False,
        multimodal=True,
        verbose=True,
        llm="gpt-4o",
    )

    # Create a task for image analysis
    analyze_image = Task(
        description="""
        Analyze the provided image and describe what you see in detail.
        Focus on main elements, colors, composition, and any notable details.
        Image: {image_url}
        """,
        expected_output="A comprehensive description of the image contents.",
        agent=image_analyst,
    )

    # Create and run the crew
    crew = Crew(agents=[image_analyst], tasks=[analyze_image])

    # Execute with an image URL
    result = crew.kickoff(
        inputs={
            "image_url": "https://media.istockphoto.com/id/946087016/photo/aerial-view-of-lower-manhattan-new-york.jpg?s=612x612&w=0&k=20&c=viLiMRznQ8v5LzKTt_LvtfPFUVl1oiyiemVdSlm29_k="
        }
    )

    # Verify we got a meaningful response
    assert isinstance(result.raw, str)
    assert len(result.raw) > 100  # Expecting a detailed analysis
    assert "error" not in result.raw.lower()  # No error messages in response


@pytest.mark.vcr(filter_headers=["authorization"])
def test_crew_with_failing_task_guardrails():
    """Test that crew properly handles failing guardrails and retries with validation feedback."""

    def strict_format_guardrail(result: TaskOutput):
        """Validates that the output follows a strict format:
        - Must start with 'REPORT:'
        - Must end with 'END REPORT'
        """
        content = result.raw.strip()

        if not ("REPORT:" in content or "**REPORT:**" in content):
            return (
                False,
                "Output must start with 'REPORT:' no formatting, just the word REPORT",
            )

        if not ("END REPORT" in content or "**END REPORT**" in content):
            return (
                False,
                "Output must end with 'END REPORT' no formatting, just the word END REPORT",
            )

        return (True, content)

    researcher = Agent(
        role="Report Writer",
        goal="Create properly formatted reports",
        backstory="You're an expert at writing structured reports.",
    )

    task = Task(
        description="""Write a report about AI with exactly 3 key points.""",
        expected_output="A properly formatted report",
        agent=researcher,
        guardrail=strict_format_guardrail,
        max_retries=3,
    )

    crew = Crew(
        agents=[researcher],
        tasks=[task],
    )

    result = crew.kickoff()

    # Verify the final output meets all format requirements
    content = result.raw.strip()
    assert content.startswith("REPORT:"), "Output should start with 'REPORT:'"
    assert content.endswith("END REPORT"), "Output should end with 'END REPORT'"

    # Verify task output
    task_output = result.tasks_output[0]
    assert isinstance(task_output, TaskOutput)
    assert task_output.raw == result.raw


@pytest.mark.vcr(filter_headers=["authorization"])
def test_crew_guardrail_feedback_in_context():
    """Test that guardrail feedback is properly appended to task context for retries."""

    def format_guardrail(result: TaskOutput):
        """Validates that the output contains a specific keyword."""
        if "IMPORTANT" not in result.raw:
            return (False, "Output must contain the keyword 'IMPORTANT'")
        return (True, result.raw)

    # Create execution contexts list to track contexts
    execution_contexts = []

    researcher = Agent(
        role="Writer",
        goal="Write content with specific keywords",
        backstory="You're an expert at following specific writing requirements.",
        allow_delegation=False,
    )

    task = Task(
        description="Write a short response.",
        expected_output="A response containing the keyword 'IMPORTANT'",
        agent=researcher,
        guardrail=format_guardrail,
        max_retries=2,
    )

    crew = Crew(agents=[researcher], tasks=[task])

    with patch.object(Agent, "execute_task") as mock_execute_task:
        # Define side_effect to capture context and return different responses
        def side_effect(task, context=None, tools=None):
            execution_contexts.append(context if context else "")
            if len(execution_contexts) == 1:
                return "This is a test response"
            return "This is an IMPORTANT test response"

        mock_execute_task.side_effect = side_effect

        result = crew.kickoff()

    # Verify that we had multiple executions
    assert len(execution_contexts) > 1, "Task should have been executed multiple times"

    # Verify that the second execution included the guardrail feedback
    assert (
        "Output must contain the keyword 'IMPORTANT'" in execution_contexts[1]
    ), "Guardrail feedback should be included in retry context"

    # Verify final output meets guardrail requirements
    assert "IMPORTANT" in result.raw, "Final output should contain required keyword"

    # Verify task retry count
    assert task.retry_count == 1, "Task should have been retried once"


@pytest.mark.vcr(filter_headers=["authorization"])
def test_before_kickoff_callback():
    from crewai.project import CrewBase

    @CrewBase
    class TestCrewClass:
        from typing import List

        from crewai.agents.agent_builder.base_agent import BaseAgent
        from crewai.project import CrewBase, agent, before_kickoff, crew, task

        agents: List[BaseAgent]
        tasks: List[Task]

        agents_config = None
        tasks_config = None

        def __init__(self):
            self.inputs_modified = False

        @before_kickoff
        def modify_inputs(self, inputs):
            self.inputs_modified = True
            inputs["modified"] = True
            return inputs

        @agent
        def my_agent(self):
            return Agent(
                role="Test Agent",
                goal="Test agent goal",
                backstory="Test agent backstory",
            )

        @task
        def my_task(self):
            task = Task(
                description="Test task description",
                expected_output="Test expected output",
                agent=self.my_agent(),
            )
            return task

        @crew
        def crew(self):
            return Crew(agents=self.agents, tasks=self.tasks)

    test_crew_instance = TestCrewClass()

    test_crew = test_crew_instance.crew()

    # Verify that the before_kickoff_callbacks are set
    assert len(test_crew.before_kickoff_callbacks) == 1

    # Prepare inputs
    inputs = {"initial": True}

    # Call kickoff
    test_crew.kickoff(inputs=inputs)

    # Check that the before_kickoff function was called and modified inputs
    assert test_crew_instance.inputs_modified
    assert inputs.get("modified")


@pytest.mark.vcr(filter_headers=["authorization"])
def test_before_kickoff_without_inputs():
    from crewai.project import CrewBase, agent, before_kickoff, task

    @CrewBase
    class TestCrewClass:
        from crewai.project import crew

        agents_config = None
        tasks_config = None

        def __init__(self):
            self.inputs_modified = False
            self.received_inputs = None

        @before_kickoff
        def modify_inputs(self, inputs):
            self.inputs_modified = True
            inputs["modified"] = True
            self.received_inputs = inputs
            return inputs

        @agent
        def my_agent(self):
            return Agent(
                role="Test Agent",
                goal="Test agent goal",
                backstory="Test agent backstory",
            )

        @task
        def my_task(self):
            return Task(
                description="Test task description",
                expected_output="Test expected output",
                agent=self.my_agent(),
            )

        @crew
        def crew(self):
            return Crew(agents=self.agents, tasks=self.tasks)

    # Instantiate the class
    test_crew_instance = TestCrewClass()
    # Build the crew
    test_crew = test_crew_instance.crew()
    # Verify that the before_kickoff_callback is registered
    assert len(test_crew.before_kickoff_callbacks) == 1

    # Call kickoff without passing inputs
    test_crew.kickoff()

    # Check that the before_kickoff function was called
    assert test_crew_instance.inputs_modified

    # Verify that the inputs were initialized and modified inside the before_kickoff method
    assert test_crew_instance.received_inputs is not None
    assert test_crew_instance.received_inputs.get("modified") is True


@pytest.mark.vcr(filter_headers=["authorization"])
def test_crew_with_knowledge_sources_works_with_copy():
    content = "Brandon's favorite color is red and he likes Mexican food."
    string_source = StringKnowledgeSource(content=content)

    crew = Crew(
        agents=[researcher, writer],
        tasks=[Task(description="test", expected_output="test", agent=researcher)],
        knowledge_sources=[string_source],
    )

    crew_copy = crew.copy()

    assert crew_copy.knowledge_sources == crew.knowledge_sources
    assert len(crew_copy.agents) == len(crew.agents)
    assert len(crew_copy.tasks) == len(crew.tasks)

    assert len(crew_copy.tasks) == len(crew.tasks)


def test_crew_kickoff_for_each_works_with_manager_agent_copy():
    researcher = Agent(
        role="Researcher",
        goal="Conduct thorough research and analysis on AI and AI agents",
        backstory="You're an expert researcher, specialized in technology, software engineering, AI, and startups. You work as a freelancer and are currently researching for a new client.",
        allow_delegation=False,
    )

    writer = Agent(
        role="Senior Writer",
        goal="Create compelling content about AI and AI agents",
        backstory="You're a senior writer, specialized in technology, software engineering, AI, and startups. You work as a freelancer and are currently writing content for a new client.",
        allow_delegation=False,
    )

    # Define task
    task = Task(
        description="Generate a list of 5 interesting ideas for an article, then write one captivating paragraph for each idea that showcases the potential of a full article on this topic. Return the list of ideas with their paragraphs and your notes.",
        expected_output="5 bullet points, each with a paragraph and accompanying notes.",
    )

    # Define manager agent
    manager = Agent(
        role="Project Manager",
        goal="Efficiently manage the crew and ensure high-quality task completion",
        backstory="You're an experienced project manager, skilled in overseeing complex projects and guiding teams to success. Your role is to coordinate the efforts of the crew members, ensuring that each task is completed on time and to the highest standard.",
        allow_delegation=True,
    )

    # Instantiate crew with a custom manager
    crew = Crew(
        agents=[researcher, writer],
        tasks=[task],
        manager_agent=manager,
        process=Process.hierarchical,
        verbose=True,
    )

    crew_copy = crew.copy()
    assert crew_copy.manager_agent is not None
    assert crew_copy.manager_agent.id != crew.manager_agent.id
    assert crew_copy.manager_agent.role == crew.manager_agent.role
    assert crew_copy.manager_agent.goal == crew.manager_agent.goal
<<<<<<< HEAD
    assert crew_copy.manager_agent.backstory == crew.manager_agent.backstory
    assert isinstance(crew_copy.manager_agent.agent_executor, CrewAgentExecutor)
    assert isinstance(crew_copy.manager_agent.cache_handler, CacheHandler)


@patch.dict(os.environ, {}, clear=True)  # Ensure AGENTOPS_API_KEY is not set
@patch("sys.modules")
def test_crew_kickoff_with_agentops_installed_no_key(mock_sys_modules):
    """
    Test that crew kickoff does not raise an error if agentops is installed
    but the AGENTOPS_API_KEY environment variable is not set.
    This simulates the scenario described in issue #2601.
    """
    mock_agentops = MagicMock()
    mock_sys_modules["agentops"] = mock_agentops

    listener_module_name = "crewai.utilities.events.third_party.agentops_listener"
    if listener_module_name in sys.modules:
        del sys.modules[listener_module_name]

    import importlib

    agentops_listener_module = importlib.import_module(listener_module_name)  # noqa: F841 - Used for side effects (registration)

    mock_llm = Mock(spec=LLM)
    mock_llm.invoke = Mock(return_value="Task completed.")
    mock_llm.tokens_usage = []  # Mock token usage tracking if needed

    test_agent = Agent(role="tester", goal="test", backstory="testing", llm=mock_llm)
    test_task = Task(
        description="test task", expected_output="tested", agent=test_agent
    )

    # Create the crew
    crew = Crew(agents=[test_agent], tasks=[test_task])

    try:
        crew.kickoff()
    except Exception as e:
        if "agentops" in str(type(e)).lower() or "api key" in str(e).lower():
            pytest.fail(f"Crew kickoff raised an unexpected AgentOps exception: {e}")

    mock_agentops.init.assert_not_called()

    if "agentops" in sys.modules:
        del sys.modules["agentops"]
    if listener_module_name in sys.modules:
        del sys.modules[listener_module_name]
=======


def test_crew_copy_with_memory():
    """Test that copying a crew with memory enabled does not raise validation errors and copies memory correctly."""
    agent = Agent(role="Test Agent", goal="Test Goal", backstory="Test Backstory")
    task = Task(description="Test Task", expected_output="Test Output", agent=agent)
    crew = Crew(agents=[agent], tasks=[task], memory=True)

    original_short_term_id = (
        id(crew._short_term_memory) if crew._short_term_memory else None
    )
    original_long_term_id = (
        id(crew._long_term_memory) if crew._long_term_memory else None
    )
    original_entity_id = id(crew._entity_memory) if crew._entity_memory else None
    original_external_id = id(crew._external_memory) if crew._external_memory else None
    original_user_id = id(crew._user_memory) if crew._user_memory else None

    try:
        crew_copy = crew.copy()

        assert hasattr(
            crew_copy, "_short_term_memory"
        ), "Copied crew should have _short_term_memory"
        assert (
            crew_copy._short_term_memory is not None
        ), "Copied _short_term_memory should not be None"
        assert (
            id(crew_copy._short_term_memory) != original_short_term_id
        ), "Copied _short_term_memory should be a new object"

        assert hasattr(
            crew_copy, "_long_term_memory"
        ), "Copied crew should have _long_term_memory"
        assert (
            crew_copy._long_term_memory is not None
        ), "Copied _long_term_memory should not be None"
        assert (
            id(crew_copy._long_term_memory) != original_long_term_id
        ), "Copied _long_term_memory should be a new object"

        assert hasattr(
            crew_copy, "_entity_memory"
        ), "Copied crew should have _entity_memory"
        assert (
            crew_copy._entity_memory is not None
        ), "Copied _entity_memory should not be None"
        assert (
            id(crew_copy._entity_memory) != original_entity_id
        ), "Copied _entity_memory should be a new object"

        if original_external_id:
            assert hasattr(
                crew_copy, "_external_memory"
            ), "Copied crew should have _external_memory"
            assert (
                crew_copy._external_memory is not None
            ), "Copied _external_memory should not be None"
            assert (
                id(crew_copy._external_memory) != original_external_id
            ), "Copied _external_memory should be a new object"
        else:
            assert (
                not hasattr(crew_copy, "_external_memory")
                or crew_copy._external_memory is None
            ), "Copied _external_memory should be None if not originally present"

        if original_user_id:
            assert hasattr(
                crew_copy, "_user_memory"
            ), "Copied crew should have _user_memory"
            assert (
                crew_copy._user_memory is not None
            ), "Copied _user_memory should not be None"
            assert (
                id(crew_copy._user_memory) != original_user_id
            ), "Copied _user_memory should be a new object"
        else:
            assert (
                not hasattr(crew_copy, "_user_memory") or crew_copy._user_memory is None
            ), "Copied _user_memory should be None if not originally present"

    except pydantic_core.ValidationError as e:
        if "Input should be an instance of" in str(e) and ("Memory" in str(e)):
            pytest.fail(
                f"Copying with memory raised Pydantic ValidationError, likely due to incorrect memory copy: {e}"
            )
        else:
            raise e  # Re-raise other validation errors
    except Exception as e:
        pytest.fail(f"Copying crew raised an unexpected exception: {e}")
>>>>>>> 371f19f3
<|MERGE_RESOLUTION|>--- conflicted
+++ resolved
@@ -3,11 +3,8 @@
 import hashlib
 import json
 import os
-<<<<<<< HEAD
 import sys
-=======
 import tempfile
->>>>>>> 371f19f3
 from concurrent.futures import Future
 from unittest import mock
 from unittest.mock import MagicMock, Mock, patch
@@ -4250,56 +4247,6 @@
     assert crew_copy.manager_agent.id != crew.manager_agent.id
     assert crew_copy.manager_agent.role == crew.manager_agent.role
     assert crew_copy.manager_agent.goal == crew.manager_agent.goal
-<<<<<<< HEAD
-    assert crew_copy.manager_agent.backstory == crew.manager_agent.backstory
-    assert isinstance(crew_copy.manager_agent.agent_executor, CrewAgentExecutor)
-    assert isinstance(crew_copy.manager_agent.cache_handler, CacheHandler)
-
-
-@patch.dict(os.environ, {}, clear=True)  # Ensure AGENTOPS_API_KEY is not set
-@patch("sys.modules")
-def test_crew_kickoff_with_agentops_installed_no_key(mock_sys_modules):
-    """
-    Test that crew kickoff does not raise an error if agentops is installed
-    but the AGENTOPS_API_KEY environment variable is not set.
-    This simulates the scenario described in issue #2601.
-    """
-    mock_agentops = MagicMock()
-    mock_sys_modules["agentops"] = mock_agentops
-
-    listener_module_name = "crewai.utilities.events.third_party.agentops_listener"
-    if listener_module_name in sys.modules:
-        del sys.modules[listener_module_name]
-
-    import importlib
-
-    agentops_listener_module = importlib.import_module(listener_module_name)  # noqa: F841 - Used for side effects (registration)
-
-    mock_llm = Mock(spec=LLM)
-    mock_llm.invoke = Mock(return_value="Task completed.")
-    mock_llm.tokens_usage = []  # Mock token usage tracking if needed
-
-    test_agent = Agent(role="tester", goal="test", backstory="testing", llm=mock_llm)
-    test_task = Task(
-        description="test task", expected_output="tested", agent=test_agent
-    )
-
-    # Create the crew
-    crew = Crew(agents=[test_agent], tasks=[test_task])
-
-    try:
-        crew.kickoff()
-    except Exception as e:
-        if "agentops" in str(type(e)).lower() or "api key" in str(e).lower():
-            pytest.fail(f"Crew kickoff raised an unexpected AgentOps exception: {e}")
-
-    mock_agentops.init.assert_not_called()
-
-    if "agentops" in sys.modules:
-        del sys.modules["agentops"]
-    if listener_module_name in sys.modules:
-        del sys.modules[listener_module_name]
-=======
 
 
 def test_crew_copy_with_memory():
@@ -4391,4 +4338,48 @@
             raise e  # Re-raise other validation errors
     except Exception as e:
         pytest.fail(f"Copying crew raised an unexpected exception: {e}")
->>>>>>> 371f19f3
+
+
+@patch.dict(os.environ, {}, clear=True)  # Ensure AGENTOPS_API_KEY is not set
+@patch("sys.modules")
+def test_crew_kickoff_with_agentops_installed_no_key(mock_sys_modules):
+    """
+    Test that crew kickoff does not raise an error if agentops is installed
+    but the AGENTOPS_API_KEY environment variable is not set.
+    This simulates the scenario described in issue #2601.
+    """
+    mock_agentops = MagicMock()
+    mock_sys_modules["agentops"] = mock_agentops
+
+    listener_module_name = "crewai.utilities.events.third_party.agentops_listener"
+    if listener_module_name in sys.modules:
+        del sys.modules[listener_module_name]
+
+    import importlib
+
+    agentops_listener_module = importlib.import_module(listener_module_name)  # noqa: F841 - Used for side effects (registration)
+
+    mock_llm = Mock(spec=LLM)
+    mock_llm.invoke = Mock(return_value="Task completed.")
+    mock_llm.tokens_usage = []  # Mock token usage tracking if needed
+
+    test_agent = Agent(role="tester", goal="test", backstory="testing", llm=mock_llm)
+    test_task = Task(
+        description="test task", expected_output="tested", agent=test_agent
+    )
+
+    # Create the crew
+    crew = Crew(agents=[test_agent], tasks=[test_task])
+
+    try:
+        crew.kickoff()
+    except Exception as e:
+        if "agentops" in str(type(e)).lower() or "api key" in str(e).lower():
+            pytest.fail(f"Crew kickoff raised an unexpected AgentOps exception: {e}")
+
+    mock_agentops.init.assert_not_called()
+
+    if "agentops" in sys.modules:
+        del sys.modules["agentops"]
+    if listener_module_name in sys.modules:
+        del sys.modules[listener_module_name]