# flow.py

import asyncio
import inspect
from typing import Any, Callable, Dict, Generic, List, Set, Type, TypeVar, Union

from pydantic import BaseModel

<<<<<<< HEAD
from crewai.flow.flow_visualizer import plot_flow
=======
from crewai.flow.flow_visualizer import visualize_flow
>>>>>>> f15d5cbb

T = TypeVar("T", bound=Union[BaseModel, Dict[str, Any]])


def start(condition=None):
    def decorator(func):
        func.__is_start_method__ = True
        if condition is not None:
            if isinstance(condition, str):
                func.__trigger_methods__ = [condition]
                func.__condition_type__ = "OR"
            elif (
                isinstance(condition, dict)
                and "type" in condition
                and "methods" in condition
            ):
                func.__trigger_methods__ = condition["methods"]
                func.__condition_type__ = condition["type"]
            elif callable(condition) and hasattr(condition, "__name__"):
                func.__trigger_methods__ = [condition.__name__]
                func.__condition_type__ = "OR"
            else:
                raise ValueError(
                    "Condition must be a method, string, or a result of or_() or and_()"
                )
        return func

    return decorator


def listen(condition):
    def decorator(func):
        if isinstance(condition, str):
            func.__trigger_methods__ = [condition]
            func.__condition_type__ = "OR"
        elif (
            isinstance(condition, dict)
            and "type" in condition
            and "methods" in condition
        ):
            func.__trigger_methods__ = condition["methods"]
            func.__condition_type__ = condition["type"]
        elif callable(condition) and hasattr(condition, "__name__"):
            func.__trigger_methods__ = [condition.__name__]
            func.__condition_type__ = "OR"
        else:
            raise ValueError(
                "Condition must be a method, string, or a result of or_() or and_()"
            )
        return func

    return decorator


def router(method, paths=None):
    def decorator(func):
        func.__is_router__ = True
        func.__router_for__ = method.__name__
        if paths:
            func.__router_paths__ = paths
        return func

    return decorator


def or_(*conditions):
    methods = []
    for condition in conditions:
        if isinstance(condition, dict) and "methods" in condition:
            methods.extend(condition["methods"])
        elif isinstance(condition, str):
            methods.append(condition)
        elif callable(condition):
            methods.append(getattr(condition, "__name__", repr(condition)))
        else:
            raise ValueError("Invalid condition in or_()")
    return {"type": "OR", "methods": methods}


def and_(*conditions):
    methods = []
    for condition in conditions:
        if isinstance(condition, dict) and "methods" in condition:
            methods.extend(condition["methods"])
        elif isinstance(condition, str):
            methods.append(condition)
        elif callable(condition):
            methods.append(getattr(condition, "__name__", repr(condition)))
        else:
            raise ValueError("Invalid condition in and_()")
    return {"type": "AND", "methods": methods}


class FlowMeta(type):
    def __new__(mcs, name, bases, dct):
        cls = super().__new__(mcs, name, bases, dct)

        start_methods = []
        listeners = {}
        routers = {}
        router_paths = {}

        for attr_name, attr_value in dct.items():
            if hasattr(attr_value, "__is_start_method__"):
                start_methods.append(attr_name)
                if hasattr(attr_value, "__trigger_methods__"):
                    methods = attr_value.__trigger_methods__
                    condition_type = getattr(attr_value, "__condition_type__", "OR")
                    listeners[attr_name] = (condition_type, methods)
            elif hasattr(attr_value, "__trigger_methods__"):
                methods = attr_value.__trigger_methods__
                condition_type = getattr(attr_value, "__condition_type__", "OR")
                listeners[attr_name] = (condition_type, methods)
            elif hasattr(attr_value, "__is_router__"):
                routers[attr_value.__router_for__] = attr_name
                if hasattr(attr_value, "__router_paths__"):
                    router_paths[attr_name] = attr_value.__router_paths__

                # **Register router as a listener to its triggering method**
                trigger_method_name = attr_value.__router_for__
                methods = [trigger_method_name]
                condition_type = "OR"
                listeners[attr_name] = (condition_type, methods)

        setattr(cls, "_start_methods", start_methods)
        setattr(cls, "_listeners", listeners)
        setattr(cls, "_routers", routers)
        setattr(cls, "_router_paths", router_paths)

        return cls


class Flow(Generic[T], metaclass=FlowMeta):
    _start_methods: List[str] = []
    _listeners: Dict[str, tuple[str, List[str]]] = {}
    _routers: Dict[str, str] = {}
    _router_paths: Dict[str, List[str]] = {}
    initial_state: Union[Type[T], T, None] = None

    def __class_getitem__(cls, item):
        class _FlowGeneric(cls):
            _initial_state_T = item

        return _FlowGeneric

    def __init__(self):
        self._methods: Dict[str, Callable] = {}
        self._state = self._create_initial_state()
        self._completed_methods: Set[str] = set()
        self._pending_and_listeners: Dict[str, Set[str]] = {}
        self._method_outputs: List[Any] = []  # List to store all method outputs

        for method_name in dir(self):
            if callable(getattr(self, method_name)) and not method_name.startswith(
                "__"
            ):
                self._methods[method_name] = getattr(self, method_name)

    def _create_initial_state(self) -> T:
        if self.initial_state is None and hasattr(self, "_initial_state_T"):
            return self._initial_state_T()  # type: ignore
        if self.initial_state is None:
            return {}  # type: ignore
        elif isinstance(self.initial_state, type):
            return self.initial_state()
        else:
            return self.initial_state

    @property
    def state(self) -> T:
        return self._state

    @property
    def method_outputs(self) -> List[Any]:
        """Returns the list of all outputs from executed methods."""
        return self._method_outputs

    async def kickoff(self) -> Any:
        if not self._start_methods:
            raise ValueError("No start method defined")

        # Create tasks for all start methods
        tasks = [
            self._execute_start_method(start_method)
            for start_method in self._start_methods
        ]

        # Run all start methods concurrently
        await asyncio.gather(*tasks)

        # Return the final output (from the last executed method)
        if self._method_outputs:
            return self._method_outputs[-1]
        else:
            return None  # Or raise an exception if no methods were executed

    async def _execute_start_method(self, start_method: str):
        result = await self._execute_method(self._methods[start_method])
        await self._execute_listeners(start_method, result)

    async def _execute_method(self, method: Callable, *args, **kwargs):
        result = (
            await method(*args, **kwargs)
            if asyncio.iscoroutinefunction(method)
            else method(*args, **kwargs)
        )
        self._method_outputs.append(result)  # Store the output
        return result

    async def _execute_listeners(self, trigger_method: str, result: Any):
        listener_tasks = []

        if trigger_method in self._routers:
            router_method = self._methods[self._routers[trigger_method]]
            path = await self._execute_method(router_method)
            # Use the path as the new trigger method
            trigger_method = path

        for listener, (condition_type, methods) in self._listeners.items():
            if condition_type == "OR":
                if trigger_method in methods:
                    listener_tasks.append(
                        self._execute_single_listener(listener, result)
                    )
            elif condition_type == "AND":
                if listener not in self._pending_and_listeners:
                    self._pending_and_listeners[listener] = set()
                self._pending_and_listeners[listener].add(trigger_method)
                if set(methods) == self._pending_and_listeners[listener]:
                    listener_tasks.append(
                        self._execute_single_listener(listener, result)
                    )
                    del self._pending_and_listeners[listener]

        # Run all listener tasks concurrently and wait for them to complete
        await asyncio.gather(*listener_tasks)

    async def _execute_single_listener(self, listener: str, result: Any):
        try:
            method = self._methods[listener]
            sig = inspect.signature(method)
            params = list(sig.parameters.values())

            # Exclude 'self' parameter
            method_params = [p for p in params if p.name != "self"]

            if method_params:
                # If listener expects parameters, pass the result
                listener_result = await self._execute_method(method, result)
            else:
                # If listener does not expect parameters, call without arguments
                listener_result = await self._execute_method(method)

            # Execute listeners of this listener
            await self._execute_listeners(listener, listener_result)
        except Exception as e:
            print(f"[Flow._execute_single_listener] Error in method {listener}: {e}")
            import traceback

            traceback.print_exc()

<<<<<<< HEAD
    def plot(self, filename: str = "crewai_flow_graph"):
        plot_flow(self, filename)
=======
    def visualize(self, filename: str = "crewai_flow_graph"):
        visualize_flow(self, filename)
>>>>>>> f15d5cbb
<|MERGE_RESOLUTION|>--- conflicted
+++ resolved
@@ -1,3 +1,5 @@
+# flow.py
+
 # flow.py
 
 import asyncio
@@ -6,11 +8,7 @@
 
 from pydantic import BaseModel
 
-<<<<<<< HEAD
 from crewai.flow.flow_visualizer import plot_flow
-=======
-from crewai.flow.flow_visualizer import visualize_flow
->>>>>>> f15d5cbb
 
 T = TypeVar("T", bound=Union[BaseModel, Dict[str, Any]])
 
@@ -66,6 +64,7 @@
 
 
 def router(method, paths=None):
+def router(method, paths=None):
     def decorator(func):
         func.__is_router__ = True
         func.__router_for__ = method.__name__
@@ -272,10 +271,5 @@
 
             traceback.print_exc()
 
-<<<<<<< HEAD
     def plot(self, filename: str = "crewai_flow_graph"):
-        plot_flow(self, filename)
-=======
-    def visualize(self, filename: str = "crewai_flow_graph"):
-        visualize_flow(self, filename)
->>>>>>> f15d5cbb
+        plot_flow(self, filename)