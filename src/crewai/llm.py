--- conflicted
+++ resolved
@@ -6,21 +6,19 @@
 import threading
 import warnings
 from contextlib import contextmanager
-<<<<<<< HEAD
 from typing import (
     Any,
     Dict,
     List,
+    Literal,
     Optional,
     Protocol,
     Tuple,
+    Type,
     Union,
     cast,
     runtime_checkable,
 )
-=======
-from typing import Any, Dict, List, Literal, Optional, Type, Union, cast
->>>>>>> fbd0e015
 
 from dotenv import load_dotenv
 from pydantic import BaseModel
@@ -191,11 +189,8 @@
         self.context_window_size = 0
         self.reasoning_effort = reasoning_effort
         self.additional_params = kwargs
-<<<<<<< HEAD
         self._message_history = []
-=======
         self.is_anthropic = self._is_anthropic_model(model)
->>>>>>> fbd0e015
 
         litellm.drop_params = True
 
@@ -210,25 +205,23 @@
         self.set_callbacks(callbacks)
         self.set_env_callbacks()
 
-<<<<<<< HEAD
     @trace_llm_call
     def _call_llm(self, params: Dict[str, Any]) -> Any:
         with suppress_warnings():
             response = litellm.completion(**params)
             return response
-=======
+
     def _is_anthropic_model(self, model: str) -> bool:
         """Determine if the model is from Anthropic provider.
-        
+
         Args:
             model: The model identifier string.
-            
+
         Returns:
             bool: True if the model is from Anthropic, False otherwise.
         """
-        ANTHROPIC_PREFIXES = ('anthropic/', 'claude-', 'claude/')
+        ANTHROPIC_PREFIXES = ("anthropic/", "claude-", "claude/")
         return any(prefix in model.lower() for prefix in ANTHROPIC_PREFIXES)
->>>>>>> fbd0e015
 
     def call(
         self,
@@ -238,7 +231,7 @@
         available_functions: Optional[Dict[str, Any]] = None,
     ) -> Union[str, Any]:
         """High-level LLM call method.
-        
+
         Args:
             messages: Input messages for the LLM.
                      Can be a string or list of message dictionaries.
@@ -250,22 +243,22 @@
                       during and after the LLM call.
             available_functions: Optional dict mapping function names to callables
                                that can be invoked by the LLM.
-        
+
         Returns:
             Union[str, Any]: Either a text response from the LLM (str) or
                            the result of a tool function call (Any).
-        
+
         Raises:
             TypeError: If messages format is invalid
             ValueError: If response format is not supported
             LLMContextLengthExceededException: If input exceeds model's context limit
-        
+
         Examples:
             # Example 1: Simple string input
             >>> response = llm.call("Return the name of a random city.")
             >>> print(response)
             "Paris"
-            
+
             # Example 2: Message list with system and user messages
             >>> messages = [
             ...     {"role": "system", "content": "You are a geography expert"},
@@ -387,36 +380,40 @@
                     logging.error(f"LiteLLM call failed: {str(e)}")
                 raise
 
-    def _format_messages_for_provider(self, messages: List[Dict[str, str]]) -> List[Dict[str, str]]:
+    def _format_messages_for_provider(
+        self, messages: List[Dict[str, str]]
+    ) -> List[Dict[str, str]]:
         """Format messages according to provider requirements.
-        
+
         Args:
             messages: List of message dictionaries with 'role' and 'content' keys.
                      Can be empty or None.
-        
+
         Returns:
             List of formatted messages according to provider requirements.
             For Anthropic models, ensures first message has 'user' role.
-        
+
         Raises:
             TypeError: If messages is None or contains invalid message format.
         """
         if messages is None:
             raise TypeError("Messages cannot be None")
-            
+
         # Validate message format first
         for msg in messages:
             if not isinstance(msg, dict) or "role" not in msg or "content" not in msg:
-                raise TypeError("Invalid message format. Each message must be a dict with 'role' and 'content' keys")
-            
+                raise TypeError(
+                    "Invalid message format. Each message must be a dict with 'role' and 'content' keys"
+                )
+
         if not self.is_anthropic:
             return messages
-            
+
         # Anthropic requires messages to start with 'user' role
         if not messages or messages[0]["role"] == "system":
             # If first message is system or empty, add a placeholder user message
             return [{"role": "user", "content": "."}, *messages]
-                
+
         return messages
 
     def _get_custom_llm_provider(self) -> str:
