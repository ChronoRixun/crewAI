--- conflicted
+++ resolved
@@ -7,18 +7,15 @@
 from contextlib import contextmanager
 from typing import Any, Dict, List, Optional, Union, cast
 
-<<<<<<< HEAD
-# Load environment variables from .env file
-import litellm
 from dotenv import load_dotenv
-from litellm import Choices, get_supported_openai_params
-from litellm.types.utils import ModelResponse
-=======
+
 with warnings.catch_warnings():
     warnings.simplefilter("ignore", UserWarning)
     import litellm
     from litellm import get_supported_openai_params
->>>>>>> bfe2c44f
+    from litellm import Choices, get_supported_openai_params
+    from litellm.types.utils import ModelResponse
+
 
 from crewai.utilities.exceptions.context_window_exceeding_exception import (
     LLMContextLengthExceededException,
