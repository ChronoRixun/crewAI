--- conflicted
+++ resolved
@@ -1206,31 +1206,16 @@
                 CrewTestStartedEvent(
                     crew_name=self.name or "crew",
                     n_iterations=n_iterations,
-                    openai_model_name=openai_model_name,
+                    eval_llm=eval_llm,
                     inputs=inputs,
                 ),
             )
             test_crew = self.copy()
-            evaluator = CrewEvaluator(test_crew, openai_model_name or "gpt-4o-mini")
-
-<<<<<<< HEAD
+            evaluator = CrewEvaluator(test_crew, eval_llm)
+
             for i in range(1, n_iterations + 1):
                 evaluator.set_iteration(i)
                 test_crew.kickoff(inputs=inputs)
-=======
-        eval_llm = create_llm(eval_llm)
-
-        if not eval_llm:
-            raise ValueError("Failed to create LLM instance.")
-
-        self._test_execution_span = test_crew._telemetry.test_execution_span(
-            test_crew,
-            n_iterations,
-            inputs,
-            eval_llm.model,  # type: ignore[arg-type]
-        )  # type: ignore[arg-type]
-        evaluator = CrewEvaluator(test_crew, eval_llm)  # type: ignore[arg-type]
->>>>>>> 1cb5f578
 
             evaluator.print_crew_evaluation_result()
 
