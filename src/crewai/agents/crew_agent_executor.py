--- conflicted
+++ resolved
@@ -15,7 +15,6 @@
 from crewai.tools.structured_tool import CrewStructuredTool
 from crewai.tools.tool_types import ToolResult
 from crewai.utilities import I18N, Printer
-<<<<<<< HEAD
 from crewai.utilities.agent_utils import (
     enforce_rpm_limit,
     format_message_for_llm,
@@ -29,16 +28,6 @@
     is_context_length_exceeded,
     process_llm_response,
     show_agent_logs,
-=======
-from crewai.utilities.constants import MAX_LLM_RETRY, TRAINING_DATA_FILE
-from crewai.utilities.events import (
-    ToolUsageErrorEvent,
-    crewai_event_bus,
-)
-from crewai.utilities.events.tool_usage_events import ToolUsageStartedEvent
-from crewai.utilities.exceptions.context_window_exceeding_exception import (
-    LLMContextLengthExceededException,
->>>>>>> 625748e4
 )
 from crewai.utilities.constants import MAX_LLM_RETRY, TRAINING_DATA_FILE
 from crewai.utilities.logger import Logger
@@ -171,18 +160,6 @@
                 formatted_answer = process_llm_response(answer, self.use_stop_words)
 
                 if isinstance(formatted_answer, AgentAction):
-<<<<<<< HEAD
-                    tool_result = execute_tool_and_check_finality(
-                        agent_action=formatted_answer,
-                        tools=self.tools,
-                        i18n=self._i18n,
-                        agent_key=self.agent.key if self.agent else None,
-                        agent_role=self.agent.role if self.agent else None,
-                        tools_handler=self.tools_handler,
-                        task=self.task,
-                        agent=self.agent,
-                        function_calling_llm=self.function_calling_llm,
-=======
                     # Extract agent fingerprint if available
                     fingerprint_context = {}
                     if (
@@ -196,9 +173,17 @@
                             )
                         }
 
-                    tool_result = self._execute_tool_and_check_finality(
-                        formatted_answer, fingerprint_context=fingerprint_context
->>>>>>> 625748e4
+                    tool_result = execute_tool_and_check_finality(
+                        agent_action=formatted_answer,
+                        fingerprint_context=fingerprint_context,
+                        tools=self.tools,
+                        i18n=self._i18n,
+                        agent_key=self.agent.key if self.agent else None,
+                        agent_role=self.agent.role if self.agent else None,
+                        tools_handler=self.tools_handler,
+                        task=self.task,
+                        agent=self.agent,
+                        function_calling_llm=self.function_calling_llm,
                     )
                     formatted_answer = self._handle_agent_action(
                         formatted_answer, tool_result
@@ -293,7 +278,6 @@
         """Show logs for the agent's execution."""
         if self.agent is None:
             raise ValueError("Agent cannot be None")
-<<<<<<< HEAD
         show_agent_logs(
             printer=self._printer,
             agent_role=self.agent.role,
@@ -301,130 +285,6 @@
             verbose=self.agent.verbose
             or (hasattr(self, "crew") and getattr(self.crew, "verbose", False)),
         )
-=======
-        if self.agent.verbose or (
-            hasattr(self, "crew") and getattr(self.crew, "verbose", False)
-        ):
-            agent_role = self.agent.role.split("\n")[0]
-            if isinstance(formatted_answer, AgentAction):
-                thought = re.sub(r"\n+", "\n", formatted_answer.thought)
-                formatted_json = json.dumps(
-                    formatted_answer.tool_input,
-                    indent=2,
-                    ensure_ascii=False,
-                )
-                self._printer.print(
-                    content=f"\n\n\033[1m\033[95m# Agent:\033[00m \033[1m\033[92m{agent_role}\033[00m"
-                )
-                if thought and thought != "":
-                    self._printer.print(
-                        content=f"\033[95m## Thought:\033[00m \033[92m{thought}\033[00m"
-                    )
-                self._printer.print(
-                    content=f"\033[95m## Using tool:\033[00m \033[92m{formatted_answer.tool}\033[00m"
-                )
-                self._printer.print(
-                    content=f"\033[95m## Tool Input:\033[00m \033[92m\n{formatted_json}\033[00m"
-                )
-                self._printer.print(
-                    content=f"\033[95m## Tool Output:\033[00m \033[92m\n{formatted_answer.result}\033[00m"
-                )
-            elif isinstance(formatted_answer, AgentFinish):
-                self._printer.print(
-                    content=f"\n\n\033[1m\033[95m# Agent:\033[00m \033[1m\033[92m{agent_role}\033[00m"
-                )
-                self._printer.print(
-                    content=f"\033[95m## Final Answer:\033[00m \033[92m\n{formatted_answer.output}\033[00m\n\n"
-                )
-
-    def _execute_tool_and_check_finality(
-        self,
-        agent_action: AgentAction,
-        fingerprint_context: Optional[Dict[str, str]] = None,
-    ) -> ToolResult:
-        try:
-            fingerprint_context = fingerprint_context or {}
-
-            if self.agent:
-                # Create tool usage event with fingerprint information
-                event_data = {
-                    "agent_key": self.agent.key,
-                    "agent_role": self.agent.role,
-                    "tool_name": agent_action.tool,
-                    "tool_args": agent_action.tool_input,
-                    "tool_class": agent_action.tool,
-                    "agent": self.agent,  # Pass the agent object for fingerprint extraction
-                }
-
-                # Include fingerprint context
-                if fingerprint_context:
-                    event_data.update(fingerprint_context)
-
-                # Emit the tool usage started event with agent information
-                crewai_event_bus.emit(
-                    self,
-                    event=ToolUsageStartedEvent(**event_data),
-                )
-
-            tool_usage = ToolUsage(
-                tools_handler=self.tools_handler,
-                tools=self.tools,
-                original_tools=self.original_tools,
-                tools_description=self.tools_description,
-                tools_names=self.tools_names,
-                function_calling_llm=self.function_calling_llm,
-                task=self.task,  # type: ignore[arg-type]
-                agent=self.agent,
-                action=agent_action,
-                fingerprint_context=fingerprint_context,  # Pass fingerprint context
-            )
-            tool_calling = tool_usage.parse_tool_calling(agent_action.text)
-
-            if isinstance(tool_calling, ToolUsageErrorException):
-                tool_result = tool_calling.message
-                return ToolResult(result=tool_result, result_as_answer=False)
-            else:
-                if tool_calling.tool_name.casefold().strip() in [
-                    name.casefold().strip() for name in self.tool_name_to_tool_map
-                ] or tool_calling.tool_name.casefold().replace("_", " ") in [
-                    name.casefold().strip() for name in self.tool_name_to_tool_map
-                ]:
-                    tool_result = tool_usage.use(tool_calling, agent_action.text)
-                    tool = self.tool_name_to_tool_map.get(tool_calling.tool_name)
-                    if tool:
-                        return ToolResult(
-                            result=tool_result, result_as_answer=tool.result_as_answer
-                        )
-                else:
-                    tool_result = self._i18n.errors("wrong_tool_name").format(
-                        tool=tool_calling.tool_name,
-                        tools=", ".join([tool.name.casefold() for tool in self.tools]),
-                    )
-                return ToolResult(result=tool_result, result_as_answer=False)
-
-        except Exception as e:
-            # TODO: drop
-            if self.agent:
-                error_event_data = {
-                    "agent_key": self.agent.key,
-                    "agent_role": self.agent.role,
-                    "tool_name": agent_action.tool,
-                    "tool_args": agent_action.tool_input,
-                    "tool_class": agent_action.tool,
-                    "error": str(e),
-                    "agent": self.agent,  # Pass the agent object for fingerprint extraction
-                }
-
-                # Include fingerprint context
-                if fingerprint_context:
-                    error_event_data.update(fingerprint_context)
-
-                crewai_event_bus.emit(
-                    self,
-                    event=ToolUsageErrorEvent(**error_event_data),
-                )
-            raise e
->>>>>>> 625748e4
 
     def _summarize_messages(self) -> None:
         messages_groups = []
