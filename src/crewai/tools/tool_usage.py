--- conflicted
+++ resolved
@@ -118,16 +118,10 @@
                 self._printer.print(content=f"\n\n{error}\n", color="red")
             return error
 
-<<<<<<< HEAD
-        if isinstance(tool, CrewStructuredTool) and tool.name == self._i18n.tools(
-            "add_image"
-        ).get("name"):  # type: ignore
-=======
         if (
             isinstance(tool, CrewStructuredTool)
             and tool.name == self._i18n.tools("add_image")["name"]  # type: ignore
         ):
->>>>>>> 4eaa8755
             try:
                 result = self._use(tool_string=tool_string, tool=tool, calling=calling)
                 return result
