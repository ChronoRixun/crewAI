import datetime
import inspect
import json
import logging
import threading
import uuid
from concurrent.futures import Future
from copy import copy
from hashlib import md5
from pathlib import Path
from typing import (
    Any,
    Callable,
    ClassVar,
    Dict,
    List,
    Optional,
    Set,
    Tuple,
    Type,
    Union,
)

from opentelemetry.trace import Span
from pydantic import (
    UUID4,
    BaseModel,
    Field,
    PrivateAttr,
    field_validator,
    model_validator,
)
from pydantic_core import PydanticCustomError

from crewai.agents.agent_builder.base_agent import BaseAgent
from crewai.tasks.guardrail_result import GuardrailResult
from crewai.tasks.output_format import OutputFormat
from crewai.tasks.task_output import TaskOutput
from crewai.telemetry.telemetry import Telemetry
from crewai.tools.base_tool import BaseTool
from crewai.utilities.config import process_config
from crewai.utilities.converter import Converter, convert_to_model
from crewai.utilities.events.event_bus import event_bus
from crewai.utilities.events.task_events import TaskCompleted, TaskFailed, TaskStarted
from crewai.utilities.i18n import I18N
from crewai.utilities.printer import Printer


class Task(BaseModel):
    """Class that represents a task to be executed.

    Each task must have a description, an expected output and an agent responsible for execution.

    Attributes:
        agent: Agent responsible for task execution. Represents entity performing task.
        async_execution: Boolean flag indicating asynchronous task execution.
        callback: Function/object executed post task completion for additional actions.
        config: Dictionary containing task-specific configuration parameters.
        context: List of Task instances providing task context or input data.
        description: Descriptive text detailing task's purpose and execution.
        expected_output: Clear definition of expected task outcome.
        output_file: File path for storing task output.
        output_json: Pydantic model for structuring JSON output.
        output_pydantic: Pydantic model for task output.
        tools: List of tools/resources limited for task execution.
    """

    __hash__ = object.__hash__  # type: ignore
    logger: ClassVar[logging.Logger] = logging.getLogger(__name__)
    used_tools: int = 0
    tools_errors: int = 0
    delegations: int = 0
    i18n: I18N = I18N()
    name: Optional[str] = Field(default=None)
    prompt_context: Optional[str] = None
    description: str = Field(description="Description of the actual task.")
    expected_output: str = Field(
        description="Clear definition of expected output for the task."
    )
    config: Optional[Dict[str, Any]] = Field(
        description="Configuration for the agent",
        default=None,
    )
    callback: Optional[Any] = Field(
        description="Callback to be executed after the task is completed.", default=None
    )
    agent: Optional[BaseAgent] = Field(
        description="Agent responsible for execution the task.", default=None
    )
    context: Optional[List["Task"]] = Field(
        description="Other tasks that will have their output used as context for this task.",
        default=None,
    )
    async_execution: Optional[bool] = Field(
        description="Whether the task should be executed asynchronously or not.",
        default=False,
    )
    output_json: Optional[Type[BaseModel]] = Field(
        description="A Pydantic model to be used to create a JSON output.",
        default=None,
    )
    output_pydantic: Optional[Type[BaseModel]] = Field(
        description="A Pydantic model to be used to create a Pydantic output.",
        default=None,
    )
    output_file: Optional[str] = Field(
        description="A file path to be used to create a file output.",
        default=None,
    )
    output: Optional[TaskOutput] = Field(
        description="Task output, it's final result after being executed", default=None
    )
    tools: Optional[List[BaseTool]] = Field(
        default_factory=list,
        description="Tools the agent is limited to use for this task.",
    )
    id: UUID4 = Field(
        default_factory=uuid.uuid4,
        frozen=True,
        description="Unique identifier for the object, not set by user.",
    )
    human_input: Optional[bool] = Field(
        description="Whether the task should have a human review the final answer of the agent",
        default=False,
    )
    converter_cls: Optional[Type[Converter]] = Field(
        description="A converter class used to export structured output",
        default=None,
    )
    processed_by_agents: Set[str] = Field(default_factory=set)
    guardrail: Optional[Callable[[TaskOutput], Tuple[bool, Any]]] = Field(
        default=None,
        description="Function to validate task output before proceeding to next task",
    )
    max_retries: int = Field(
        default=3, description="Maximum number of retries when guardrail fails"
    )
    retry_count: int = Field(default=0, description="Current number of retries")
    start_time: Optional[datetime.datetime] = Field(
        default=None, description="Start time of the task execution"
    )
    end_time: Optional[datetime.datetime] = Field(
        default=None, description="End time of the task execution"
    )

    @field_validator("guardrail")
    @classmethod
    def validate_guardrail_function(cls, v: Optional[Callable]) -> Optional[Callable]:
        """Validate that the guardrail function has the correct signature and behavior.

        While type hints provide static checking, this validator ensures runtime safety by:
        1. Verifying the function accepts exactly one parameter (the TaskOutput)
        2. Checking return type annotations match Tuple[bool, Any] if present
        3. Providing clear, immediate error messages for debugging

        This runtime validation is crucial because:
        - Type hints are optional and can be ignored at runtime
        - Function signatures need immediate validation before task execution
        - Clear error messages help users debug guardrail implementation issues

        Args:
            v: The guardrail function to validate

        Returns:
            The validated guardrail function

        Raises:
            ValueError: If the function signature is invalid or return annotation
                       doesn't match Tuple[bool, Any]
        """
        if v is not None:
            sig = inspect.signature(v)
            if len(sig.parameters) != 1:
                raise ValueError("Guardrail function must accept exactly one parameter")

            # Check return annotation if present, but don't require it
            return_annotation = sig.return_annotation
            if return_annotation != inspect.Signature.empty:
                if not (
                    return_annotation == Tuple[bool, Any]
                    or str(return_annotation) == "Tuple[bool, Any]"
                ):
                    raise ValueError(
                        "If return type is annotated, it must be Tuple[bool, Any]"
                    )
        return v

    _telemetry: Telemetry = PrivateAttr(default_factory=Telemetry)
    _execution_span: Optional[Span] = PrivateAttr(default=None)
    _original_description: Optional[str] = PrivateAttr(default=None)
    _original_expected_output: Optional[str] = PrivateAttr(default=None)
    _original_output_file: Optional[str] = PrivateAttr(default=None)
    _thread: Optional[threading.Thread] = PrivateAttr(default=None)

    @model_validator(mode="before")
    @classmethod
    def process_model_config(cls, values):
        return process_config(values, cls)

    @model_validator(mode="after")
    def validate_required_fields(self):
        required_fields = ["description", "expected_output"]
        for field in required_fields:
            if getattr(self, field) is None:
                raise ValueError(
                    f"{field} must be provided either directly or through config"
                )
        return self

    @field_validator("id", mode="before")
    @classmethod
    def _deny_user_set_id(cls, v: Optional[UUID4]) -> None:
        if v:
            raise PydanticCustomError(
                "may_not_set_field", "This field is not to be set by the user.", {}
            )

    @field_validator("output_file")
    @classmethod
    def output_file_validation(cls, value: Optional[str]) -> Optional[str]:
        """Validate the output file path.

        Args:
            value: The output file path to validate. Can be None or a string.
                  If the path contains template variables (e.g. {var}), leading slashes are preserved.
                  For regular paths, leading slashes are stripped.

        Returns:
            The validated and potentially modified path, or None if no path was provided.

        Raises:
            ValueError: If the path contains invalid characters, path traversal attempts,
                      or other security concerns.
        """
        if value is None:
            return None

        # Basic security checks
        if ".." in value:
            raise ValueError(
                "Path traversal attempts are not allowed in output_file paths"
            )

        # Check for shell expansion first
        if value.startswith("~") or value.startswith("$"):
            raise ValueError(
                "Shell expansion characters are not allowed in output_file paths"
            )

        # Then check other shell special characters
        if any(char in value for char in ["|", ">", "<", "&", ";"]):
            raise ValueError(
                "Shell special characters are not allowed in output_file paths"
            )

        # Don't strip leading slash if it's a template path with variables
        if "{" in value or "}" in value:
            # Validate template variable format
            template_vars = [part.split("}")[0] for part in value.split("{")[1:]]
            for var in template_vars:
                if not var.isidentifier():
                    raise ValueError(f"Invalid template variable name: {var}")
            return value

        # Strip leading slash for regular paths
        if value.startswith("/"):
            return value[1:]
        return value

    @model_validator(mode="after")
    def set_attributes_based_on_config(self) -> "Task":
        """Set attributes based on the agent configuration."""
        if self.config:
            for key, value in self.config.items():
                setattr(self, key, value)
        return self

    @model_validator(mode="after")
    def check_tools(self):
        """Check if the tools are set."""
        if not self.tools and self.agent and self.agent.tools:
            self.tools.extend(self.agent.tools)
        return self

    @model_validator(mode="after")
    def check_output(self):
        """Check if an output type is set."""
        output_types = [self.output_json, self.output_pydantic]
        if len([type for type in output_types if type]) > 1:
            raise PydanticCustomError(
                "output_type",
                "Only one output type can be set, either output_pydantic or output_json.",
                {},
            )
        return self

    def execute_sync(
        self,
        agent: Optional[BaseAgent] = None,
        context: Optional[str] = None,
        tools: Optional[List[BaseTool]] = None,
    ) -> TaskOutput:
        """Execute the task synchronously."""
        return self._execute_core(agent, context, tools)

    @property
    def key(self) -> str:
        description = self._original_description or self.description
        expected_output = self._original_expected_output or self.expected_output
        source = [description, expected_output]

        return md5("|".join(source).encode(), usedforsecurity=False).hexdigest()

    @property
    def execution_duration(self) -> float | None:
        if not self.start_time or not self.end_time:
            return None
        return (self.end_time - self.start_time).total_seconds()

    def execute_async(
        self,
        agent: BaseAgent | None = None,
        context: Optional[str] = None,
        tools: Optional[List[BaseTool]] = None,
    ) -> Future[TaskOutput]:
        """Execute the task asynchronously."""
        future: Future[TaskOutput] = Future()
        threading.Thread(
            daemon=True,
            target=self._execute_task_async,
            args=(agent, context, tools, future),
        ).start()
        return future

    def _execute_task_async(
        self,
        agent: Optional[BaseAgent],
        context: Optional[str],
        tools: Optional[List[Any]],
        future: Future[TaskOutput],
    ) -> None:
        """Execute the task asynchronously with context handling."""
        result = self._execute_core(agent, context, tools)
        future.set_result(result)

    def _execute_core(
        self,
        agent: Optional[BaseAgent],
        context: Optional[str],
        tools: Optional[List[Any]],
    ) -> TaskOutput:
        """Run the core execution logic of the task."""
        try:
            agent = agent or self.agent
            self.agent = agent
            if not agent:
                raise Exception(
                    f"The task '{self.description}' has no agent assigned, therefore it can't be executed directly and should be executed in a Crew using a specific process that support that, like hierarchical."
                )

            self.start_time = datetime.datetime.now()
            self._execution_span = self._telemetry.task_started(
                crew=agent.crew, task=self
            )

            self.prompt_context = context
            tools = tools or self.tools or []

            self.processed_by_agents.add(agent.role)
            event_bus.emit(self, TaskStarted(task=self))
            result = agent.execute_task(
                task=self,
                context=context,
                tools=tools,
            )

            pydantic_output, json_output = self._export_output(result)
            task_output = TaskOutput(
                name=self.name,
                description=self.description,
                expected_output=self.expected_output,
                raw=result,
                pydantic=pydantic_output,
                json_dict=json_output,
                agent=agent.role,
                output_format=self._get_output_format(),
            )

            if self.guardrail:
                guardrail_result = GuardrailResult.from_tuple(
                    self.guardrail(task_output)
                )
                if not guardrail_result.success:
                    if self.retry_count >= self.max_retries:
                        raise Exception(
                            f"Task failed guardrail validation after {self.max_retries} retries. "
                            f"Last error: {guardrail_result.error}"
                        )

                    self.retry_count += 1
                    context = self.i18n.errors("validation_error").format(
                        guardrail_result_error=guardrail_result.error,
                        task_output=task_output.raw,
                    )
                    printer = Printer()
                    printer.print(
                        content=f"Guardrail blocked, retrying, due to: {guardrail_result.error}\n",
                        color="yellow",
                    )
                    return self._execute_core(agent, context, tools)

                if guardrail_result.result is None:
                    raise Exception(
                        "Task guardrail returned None as result. This is not allowed."
                    )

                if isinstance(guardrail_result.result, str):
                    task_output.raw = guardrail_result.result
                    pydantic_output, json_output = self._export_output(
                        guardrail_result.result
                    )
                    task_output.pydantic = pydantic_output
                    task_output.json_dict = json_output
                elif isinstance(guardrail_result.result, TaskOutput):
                    task_output = guardrail_result.result

            self.output = task_output
            self.end_time = datetime.datetime.now()

            if self.callback:
                self.callback(self.output)

            if self._execution_span:
                self._telemetry.task_ended(self._execution_span, self, agent.crew)
                self._execution_span = None

            if self.output_file:
                content = (
                    json_output
                    if json_output
                    else pydantic_output.model_dump_json()
                    if pydantic_output
                    else result
                )
<<<<<<< HEAD
                self._save_file(content)
            event_bus.emit(self, TaskCompleted(task=self, output=task_output))
            return task_output
        except Exception as e:
            self.end_time = datetime.datetime.now()
            if self._execution_span:
                if agent and agent.crew:
                    self._telemetry.task_ended(self._execution_span, self, agent.crew)
                self._execution_span = None

            event_bus.emit(self, TaskFailed(task=self, error=str(e)))
            raise e  # Re-raise the exception after emitting the event
=======
                task_output.pydantic = pydantic_output
                task_output.json_dict = json_output
            elif isinstance(guardrail_result.result, TaskOutput):
                task_output = guardrail_result.result

        self.output = task_output
        self.end_time = datetime.datetime.now()

        if self.callback:
            self.callback(self.output)

        crew = self.agent.crew  # type: ignore[union-attr]
        if crew and crew.task_callback and crew.task_callback != self.callback:
            crew.task_callback(self.output)

        if self._execution_span:
            self._telemetry.task_ended(self._execution_span, self, agent.crew)
            self._execution_span = None

        if self.output_file:
            content = (
                json_output
                if json_output
                else pydantic_output.model_dump_json()
                if pydantic_output
                else result
            )
            self._save_file(content)

        return task_output
>>>>>>> 47818f4f

    def prompt(self) -> str:
        """Prompt the task.

        Returns:
            Prompt of the task.
        """
        tasks_slices = [self.description]

        output = self.i18n.slice("expected_output").format(
            expected_output=self.expected_output
        )
        tasks_slices = [self.description, output]
        return "\n".join(tasks_slices)

    def interpolate_inputs_and_add_conversation_history(
        self, inputs: Dict[str, Union[str, int, float, Dict[str, Any], List[Any]]]
    ) -> None:
        """Interpolate inputs into the task description, expected output, and output file path.
           Add conversation history if present.

        Args:
            inputs: Dictionary mapping template variables to their values.
                   Supported value types are strings, integers, and floats.

        Raises:
            ValueError: If a required template variable is missing from inputs.
        """
        if self._original_description is None:
            self._original_description = self.description
        if self._original_expected_output is None:
            self._original_expected_output = self.expected_output
        if self.output_file is not None and self._original_output_file is None:
            self._original_output_file = self.output_file

        if not inputs:
            return

        try:
            self.description = self._original_description.format(**inputs)
        except KeyError as e:
            raise ValueError(
                f"Missing required template variable '{e.args[0]}' in description"
            ) from e
        except ValueError as e:
            raise ValueError(f"Error interpolating description: {str(e)}") from e

        try:
            self.expected_output = self.interpolate_only(
                input_string=self._original_expected_output, inputs=inputs
            )
        except (KeyError, ValueError) as e:
            raise ValueError(f"Error interpolating expected_output: {str(e)}") from e

        if self.output_file is not None:
            try:
                self.output_file = self.interpolate_only(
                    input_string=self._original_output_file, inputs=inputs
                )
            except (KeyError, ValueError) as e:
                raise ValueError(
                    f"Error interpolating output_file path: {str(e)}"
                ) from e

        if "crew_chat_messages" in inputs and inputs["crew_chat_messages"]:
            conversation_instruction = self.i18n.slice(
                "conversation_history_instruction"
            )

            crew_chat_messages_json = str(inputs["crew_chat_messages"])

            try:
                crew_chat_messages = json.loads(crew_chat_messages_json)
            except json.JSONDecodeError as e:
                print("An error occurred while parsing crew chat messages:", e)
                raise

            conversation_history = "\n".join(
                f"{msg['role'].capitalize()}: {msg['content']}"
                for msg in crew_chat_messages
                if isinstance(msg, dict) and "role" in msg and "content" in msg
            )

            self.description += (
                f"\n\n{conversation_instruction}\n\n{conversation_history}"
            )

    def interpolate_only(
        self,
        input_string: Optional[str],
        inputs: Dict[str, Union[str, int, float, Dict[str, Any], List[Any]]],
    ) -> str:
        """Interpolate placeholders (e.g., {key}) in a string while leaving JSON untouched.

        Args:
            input_string: The string containing template variables to interpolate.
                         Can be None or empty, in which case an empty string is returned.
            inputs: Dictionary mapping template variables to their values.
                   Supported value types are strings, integers, floats, and dicts/lists
                   containing only these types and other nested dicts/lists.

        Returns:
            The interpolated string with all template variables replaced with their values.
            Empty string if input_string is None or empty.

        Raises:
            ValueError: If a value contains unsupported types
        """

        # Validation function for recursive type checking
        def validate_type(value: Any) -> None:
            if value is None:
                return
            if isinstance(value, (str, int, float, bool)):
                return
            if isinstance(value, (dict, list)):
                for item in value.values() if isinstance(value, dict) else value:
                    validate_type(item)
                return
            raise ValueError(
                f"Unsupported type {type(value).__name__} in inputs. "
                "Only str, int, float, bool, dict, and list are allowed."
            )

        # Validate all input values
        for key, value in inputs.items():
            try:
                validate_type(value)
            except ValueError as e:
                raise ValueError(f"Invalid value for key '{key}': {str(e)}") from e

        if input_string is None or not input_string:
            return ""
        if "{" not in input_string and "}" not in input_string:
            return input_string
        if not inputs:
            raise ValueError(
                "Inputs dictionary cannot be empty when interpolating variables"
            )
        try:
            escaped_string = input_string.replace("{", "{{").replace("}", "}}")

            for key in inputs.keys():
                escaped_string = escaped_string.replace(f"{{{{{key}}}}}", f"{{{key}}}")

            return escaped_string.format(**inputs)
        except KeyError as e:
            raise KeyError(
                f"Template variable '{e.args[0]}' not found in inputs dictionary"
            ) from e
        except ValueError as e:
            raise ValueError(f"Error during string interpolation: {str(e)}") from e

    def increment_tools_errors(self) -> None:
        """Increment the tools errors counter."""
        self.tools_errors += 1

    def increment_delegations(self, agent_name: Optional[str]) -> None:
        """Increment the delegations counter."""
        if agent_name:
            self.processed_by_agents.add(agent_name)
        self.delegations += 1

    def copy(
        self, agents: List["BaseAgent"], task_mapping: Dict[str, "Task"]
    ) -> "Task":
        """Create a deep copy of the Task."""
        exclude = {
            "id",
            "agent",
            "context",
            "tools",
        }

        copied_data = self.model_dump(exclude=exclude)
        copied_data = {k: v for k, v in copied_data.items() if v is not None}

        cloned_context = (
            [task_mapping[context_task.key] for context_task in self.context]
            if self.context
            else None
        )

        def get_agent_by_role(role: str) -> Union["BaseAgent", None]:
            return next((agent for agent in agents if agent.role == role), None)

        cloned_agent = get_agent_by_role(self.agent.role) if self.agent else None
        cloned_tools = copy(self.tools) if self.tools else []

        copied_task = Task(
            **copied_data,
            context=cloned_context,
            agent=cloned_agent,
            tools=cloned_tools,
        )

        return copied_task

    def _export_output(
        self, result: str
    ) -> Tuple[Optional[BaseModel], Optional[Dict[str, Any]]]:
        pydantic_output: Optional[BaseModel] = None
        json_output: Optional[Dict[str, Any]] = None

        if self.output_pydantic or self.output_json:
            model_output = convert_to_model(
                result,
                self.output_pydantic,
                self.output_json,
                self.agent,
                self.converter_cls,
            )

            if isinstance(model_output, BaseModel):
                pydantic_output = model_output
            elif isinstance(model_output, dict):
                json_output = model_output
            elif isinstance(model_output, str):
                try:
                    json_output = json.loads(model_output)
                except json.JSONDecodeError:
                    json_output = None

        return pydantic_output, json_output

    def _get_output_format(self) -> OutputFormat:
        if self.output_json:
            return OutputFormat.JSON
        if self.output_pydantic:
            return OutputFormat.PYDANTIC
        return OutputFormat.RAW

    def _save_file(self, result: Union[Dict, str, Any]) -> None:
        """Save task output to a file.

        Note:
            For cross-platform file writing, especially on Windows, consider using FileWriterTool
            from the crewai_tools package:
                pip install 'crewai[tools]'
                from crewai_tools import FileWriterTool

        Args:
            result: The result to save to the file. Can be a dict or any stringifiable object.

        Raises:
            ValueError: If output_file is not set
            RuntimeError: If there is an error writing to the file. For cross-platform
                compatibility, especially on Windows, use FileWriterTool from crewai_tools
                package.
        """
        if self.output_file is None:
            raise ValueError("output_file is not set.")

        FILEWRITER_RECOMMENDATION = (
            "For cross-platform file writing, especially on Windows, "
            "use FileWriterTool from crewai_tools package."
        )

        try:
            resolved_path = Path(self.output_file).expanduser().resolve()
            directory = resolved_path.parent

            if not directory.exists():
                directory.mkdir(parents=True, exist_ok=True)

            with resolved_path.open("w", encoding="utf-8") as file:
                if isinstance(result, dict):
                    import json

                    json.dump(result, file, ensure_ascii=False, indent=2)
                else:
                    file.write(str(result))
        except (OSError, IOError) as e:
            raise RuntimeError(
                "\n".join([
                    f"Failed to save output file: {e}",
                    FILEWRITER_RECOMMENDATION
                ])
            )
        return None

    def __repr__(self):
        return f"Task(description={self.description}, expected_output={self.expected_output})"<|MERGE_RESOLUTION|>--- conflicted
+++ resolved
@@ -430,9 +430,13 @@
             if self.callback:
                 self.callback(self.output)
 
-            if self._execution_span:
-                self._telemetry.task_ended(self._execution_span, self, agent.crew)
-                self._execution_span = None
+        crew = self.agent.crew  # type: ignore[union-attr]
+        if crew and crew.task_callback and crew.task_callback != self.callback:
+            crew.task_callback(self.output)
+
+        if self._execution_span:
+            self._telemetry.task_ended(self._execution_span, self, agent.crew)
+            self._execution_span = None
 
             if self.output_file:
                 content = (
@@ -442,7 +446,6 @@
                     if pydantic_output
                     else result
                 )
-<<<<<<< HEAD
                 self._save_file(content)
             event_bus.emit(self, TaskCompleted(task=self, output=task_output))
             return task_output
@@ -455,38 +458,6 @@
 
             event_bus.emit(self, TaskFailed(task=self, error=str(e)))
             raise e  # Re-raise the exception after emitting the event
-=======
-                task_output.pydantic = pydantic_output
-                task_output.json_dict = json_output
-            elif isinstance(guardrail_result.result, TaskOutput):
-                task_output = guardrail_result.result
-
-        self.output = task_output
-        self.end_time = datetime.datetime.now()
-
-        if self.callback:
-            self.callback(self.output)
-
-        crew = self.agent.crew  # type: ignore[union-attr]
-        if crew and crew.task_callback and crew.task_callback != self.callback:
-            crew.task_callback(self.output)
-
-        if self._execution_span:
-            self._telemetry.task_ended(self._execution_span, self, agent.crew)
-            self._execution_span = None
-
-        if self.output_file:
-            content = (
-                json_output
-                if json_output
-                else pydantic_output.model_dump_json()
-                if pydantic_output
-                else result
-            )
-            self._save_file(content)
-
-        return task_output
->>>>>>> 47818f4f
 
     def prompt(self) -> str:
         """Prompt the task.
