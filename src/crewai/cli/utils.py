import importlib.metadata
import os
import shutil
import sys
<<<<<<< HEAD
import importlib.metadata

from crewai.cli.authentication.utils import TokenManager
from crewai.cli.constants import ENV_VARS
=======
>>>>>>> 798d16a6
from functools import reduce
from typing import Any, Dict, List

import click
from rich.console import Console

from crewai.cli.authentication.utils import TokenManager

if sys.version_info >= (3, 11):
    import tomllib

console = Console()


def copy_template(src, dst, name, class_name, folder_name):
    """Copy a file from src to dst."""
    with open(src, "r") as file:
        content = file.read()

    # Interpolate the content
    content = content.replace("{{name}}", name)
    content = content.replace("{{crew_name}}", class_name)
    content = content.replace("{{folder_name}}", folder_name)

    # Write the interpolated content to the new file
    with open(dst, "w") as file:
        file.write(content)

    click.secho(f"  - Created {dst}", fg="green")


# Drop the simple_toml_parser when we move to python3.11
def simple_toml_parser(content):
    result = {}
    current_section = result
    for line in content.split("\n"):
        line = line.strip()
        if line.startswith("[") and line.endswith("]"):
            # New section
            section = line[1:-1].split(".")
            current_section = result
            for key in section:
                current_section = current_section.setdefault(key, {})
        elif "=" in line:
            key, value = line.split("=", 1)
            key = key.strip()
            value = value.strip().strip('"')
            current_section[key] = value
    return result


def parse_toml(content):
    if sys.version_info >= (3, 11):
        return tomllib.loads(content)
    return simple_toml_parser(content)


def get_project_name(
    pyproject_path: str = "pyproject.toml", require: bool = False
) -> str | None:
    """Get the project name from the pyproject.toml file."""
    return _get_project_attribute(pyproject_path, ["project", "name"], require=require)


def get_project_version(
    pyproject_path: str = "pyproject.toml", require: bool = False
) -> str | None:
    """Get the project version from the pyproject.toml file."""
    return _get_project_attribute(
        pyproject_path, ["project", "version"], require=require
    )


def get_project_description(
    pyproject_path: str = "pyproject.toml", require: bool = False
) -> str | None:
    """Get the project description from the pyproject.toml file."""
    return _get_project_attribute(
        pyproject_path, ["project", "description"], require=require
    )


def _get_project_attribute(
    pyproject_path: str, keys: List[str], require: bool
) -> Any | None:
    """Get an attribute from the pyproject.toml file."""
    attribute = None

    try:
        with open(pyproject_path, "r") as f:
            pyproject_content = parse_toml(f.read())

        dependencies = (
            _get_nested_value(pyproject_content, ["project", "dependencies"]) or []
        )
        if not any(True for dep in dependencies if "crewai" in dep):
            raise Exception("crewai is not in the dependencies.")

        attribute = _get_nested_value(pyproject_content, keys)
    except FileNotFoundError:
        print(f"Error: {pyproject_path} not found.")
    except KeyError:
        print(f"Error: {pyproject_path} is not a valid pyproject.toml file.")
    except tomllib.TOMLDecodeError if sys.version_info >= (3, 11) else Exception as e:  # type: ignore
        print(
            f"Error: {pyproject_path} is not a valid TOML file."
            if sys.version_info >= (3, 11)
            else f"Error reading the pyproject.toml file: {e}"
        )
    except Exception as e:
        print(f"Error reading the pyproject.toml file: {e}")

    if require and not attribute:
        console.print(
            f"Unable to read '{'.'.join(keys)}' in the pyproject.toml file. Please verify that the file exists and contains the specified attribute.",
            style="bold red",
        )
        raise SystemExit

    return attribute


def _get_nested_value(data: Dict[str, Any], keys: List[str]) -> Any:
    return reduce(dict.__getitem__, keys, data)


def get_crewai_version() -> str:
    """Get the version number of CrewAI running the CLI"""
    return importlib.metadata.version("crewai")


def fetch_and_json_env_file(env_file_path: str = ".env") -> dict:
    """Fetch the environment variables from a .env file and return them as a dictionary."""
    try:
        # Read the .env file
        with open(env_file_path, "r") as f:
            env_content = f.read()

        # Parse the .env file content to a dictionary
        env_dict = {}
        for line in env_content.splitlines():
            if line.strip() and not line.strip().startswith("#"):
                key, value = line.split("=", 1)
                env_dict[key.strip()] = value.strip()

        return env_dict

    except FileNotFoundError:
        print(f"Error: {env_file_path} not found.")
    except Exception as e:
        print(f"Error reading the .env file: {e}")

    return {}


def get_auth_token() -> str:
    """Get the authentication token."""
    access_token = TokenManager().get_token()
    if not access_token:
        raise Exception()
    return access_token


def tree_copy(source, destination):
    """Copies the entire directory structure from the source to the destination."""
    for item in os.listdir(source):
        source_item = os.path.join(source, item)
        destination_item = os.path.join(destination, item)
        if os.path.isdir(source_item):
            shutil.copytree(source_item, destination_item)
        else:
            shutil.copy2(source_item, destination_item)


def tree_find_and_replace(directory, find, replace):
    """Recursively searches through a directory, replacing a target string in
    both file contents and filenames with a specified replacement string.
    """
    for path, dirs, files in os.walk(os.path.abspath(directory), topdown=False):
        for filename in files:
            filepath = os.path.join(path, filename)

            with open(filepath, "r") as file:
                contents = file.read()
            with open(filepath, "w") as file:
                file.write(contents.replace(find, replace))

            if find in filename:
                new_filename = filename.replace(find, replace)
                new_filepath = os.path.join(path, new_filename)
                os.rename(filepath, new_filepath)

        for dirname in dirs:
            if find in dirname:
                new_dirname = dirname.replace(find, replace)
                new_dirpath = os.path.join(path, new_dirname)
                old_dirpath = os.path.join(path, dirname)
                os.rename(old_dirpath, new_dirpath)


def load_env_vars(folder_path):
    """
    Loads environment variables from a .env file in the specified folder path.
    
    Args:
    - folder_path (Path): The path to the folder containing the .env file.
    
    Returns:
    - dict: A dictionary of environment variables.
    """
    env_file_path = folder_path / ".env"
    env_vars = {}
    if env_file_path.exists():
        with open(env_file_path, "r") as file:
            for line in file:
                key, _, value = line.strip().partition('=')
                if key and value:
                    env_vars[key] = value
    return env_vars

def update_env_vars(env_vars, provider, model):
    """
    Updates environment variables with the API key for the selected provider and model.
    
    Args:
    - env_vars (dict): Environment variables dictionary.
    - provider (str): Selected provider.
    - model (str): Selected model.
    
    Returns:
    - None
    """
    api_key_var = ENV_VARS.get(provider, [click.prompt(
        f"Enter the environment variable name for your {provider.capitalize()} API key",
        type=str
    )])[0]

    if api_key_var not in env_vars:
        try:
            env_vars[api_key_var] = click.prompt(
                f"Enter your {provider.capitalize()} API key", type=str, hide_input=True
            )
        except click.exceptions.Abort:
            click.secho("Operation aborted by the user.", fg="red")
            return None
    else:
        click.secho(f"API key already exists for {provider.capitalize()}.", fg="yellow")

    env_vars['MODEL'] = model
    click.secho(f"Selected model: {model}", fg="green")
    return env_vars

def write_env_file(folder_path, env_vars):
    """
    Writes environment variables to a .env file in the specified folder.
    
    Args:
    - folder_path (Path): The path to the folder where the .env file will be written.
    - env_vars (dict): A dictionary of environment variables to write.
    """
    env_file_path = folder_path / ".env"
    with open(env_file_path, "w") as file:
        for key, value in env_vars.items():
            file.write(f"{key}={value}\n")<|MERGE_RESOLUTION|>--- conflicted
+++ resolved
@@ -2,13 +2,9 @@
 import os
 import shutil
 import sys
-<<<<<<< HEAD
-import importlib.metadata
 
 from crewai.cli.authentication.utils import TokenManager
 from crewai.cli.constants import ENV_VARS
-=======
->>>>>>> 798d16a6
 from functools import reduce
 from typing import Any, Dict, List
 
