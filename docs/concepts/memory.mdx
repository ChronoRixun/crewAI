--- conflicted
+++ resolved
@@ -185,16 +185,12 @@
     process=Process.sequential,
     memory=True,
     verbose=True,
-<<<<<<< HEAD
     embedder={
         "provider": "openai",
         "config": {
             "model": 'text-embedding-3-small'
         }
     }
-=======
-    embedder=OpenAIEmbeddingFunction(api_key=os.getenv("OPENAI_API_KEY"), model="text-embedding-3-small"),
->>>>>>> e6100deb
 )
 ```
 
@@ -251,7 +247,6 @@
     process=Process.sequential,
     memory=True,
     verbose=True,
-<<<<<<< HEAD
     embedder={
         "provider": "openai",
         "config": {
@@ -262,15 +257,6 @@
             "model_name": 'text-embedding-3-small'
         }
     }
-=======
-    embedder=OpenAIEmbeddingFunction(
-        api_key="YOUR_API_KEY",
-        api_base="YOUR_API_BASE_PATH",
-        api_type="azure",
-        api_version="YOUR_API_VERSION",
-        model="text-embedding-3-small"
-    )
->>>>>>> e6100deb
 )
 ```
 
@@ -286,7 +272,6 @@
     process=Process.sequential,
     memory=True,
     verbose=True,
-<<<<<<< HEAD
     embedder={
         "provider": "vertexai",
         "config": {
@@ -296,14 +281,6 @@
             "model_name"="textembedding-gecko"
         }
     }
-=======
-    embedder=GoogleVertexEmbeddingFunction(
-        project_id="YOUR_PROJECT_ID",
-        region="YOUR_REGION",
-        api_key="YOUR_API_KEY",
-        model="textembedding-gecko"
-    )
->>>>>>> e6100deb
 )
 ```
 
